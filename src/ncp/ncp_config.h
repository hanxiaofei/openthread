--- conflicted
+++ resolved
@@ -90,7 +90,6 @@
 #endif
 
 /**
-<<<<<<< HEAD
  * @def OPENTHREAD_CONFIG_NCP_CPC_TX_CHUNK_SIZE
  *
  * The size of NCP UART TX chunk in bytes.
@@ -101,10 +100,7 @@
 #endif
 
 /**
- * @def OPENTHREAD_CONFIG_NCP_UART_RX_BUFFER_SIZE
-=======
  * @def OPENTHREAD_CONFIG_NCP_HDLC_RX_BUFFER_SIZE
->>>>>>> 0321306d
  *
  * The size of NCP HDLC RX buffer in bytes.
  *
@@ -213,4 +209,28 @@
 #define OPENTHREAD_ENABLE_NCP_VENDOR_HOOK 0
 #endif
 
+/**
+ * @def OPENTHREAD_CONFIG_NCP_SRP_CLIENT_MAX_SERVICES
+ *
+ * The maximum number of service entries supported by SRP client.
+ *
+ * This is only applicable when SRP client is enabled, i.e., OPENTHREAD_CONFIG_SRP_CLIENT_ENABLE is set.
+ *
+ */
+#ifndef OPENTHREAD_CONFIG_NCP_SRP_CLIENT_MAX_SERVICES
+#define OPENTHREAD_CONFIG_NCP_SRP_CLIENT_MAX_SERVICES 2
+#endif
+
+/**
+ * @def OPENTHREAD_CONFIG_NCP_SRP_CLIENT_MAX_HOST_ADDRESSES
+ *
+ * The maximum number of host IPv6 address entries supported by SRP client.
+ *
+ * This is only applicable when SRP client is enabled, i.e., OPENTHREAD_CONFIG_SRP_CLIENT_ENABLE is set.
+ *
+ */
+#ifndef OPENTHREAD_CONFIG_NCP_SRP_CLIENT_MAX_HOST_ADDRESSES
+#define OPENTHREAD_CONFIG_NCP_SRP_CLIENT_MAX_HOST_ADDRESSES 2
+#endif
+
 #endif // CONFIG_NCP_H_