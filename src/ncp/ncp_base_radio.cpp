--- conflicted
+++ resolved
@@ -149,19 +149,18 @@
     if (mCurTransmitTID)
     {
 
-#if OPENTHREAD_CONFIG_MULTIPAN_RCP_ENABLE
+
         uint8_t header       = SPINEL_HEADER_FLAG;
-        header |= static_cast<uint8_t>(mCurTransmitIID << SPINEL_HEADER_IID_SHIFT);
+
         header |= static_cast<uint8_t>(mCurTransmitTID << SPINEL_HEADER_TID_SHIFT);
 #else
         uint8_t header       = SPINEL_HEADER_FLAG | SPINEL_HEADER_IID_0 | mCurTransmitTID;
-<<<<<<< HEAD
+
+#if OPENTHREAD_CONFIG_MULTIPAN_RCP_ENABLE
+        header |= static_cast<uint8_t>(mCurTransmitIID << SPINEL_HEADER_IID_SHIFT);
 #endif
 
-        bool    framePending = (aAckFrame != NULL && static_cast<Mac::RxFrame *>(aAckFrame)->GetFramePending());
-=======
         bool    framePending = (aAckFrame != nullptr && static_cast<Mac::RxFrame *>(aAckFrame)->GetFramePending());
->>>>>>> b4a6d484
 
         // Clear cached transmit TID
         mCurTransmitTID = 0;
