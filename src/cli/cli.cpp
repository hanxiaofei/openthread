--- conflicted
+++ resolved
@@ -2560,45 +2560,6 @@
 }
 #endif // OPENTHREAD_FTD
 
-<<<<<<< HEAD
-otError Interpreter::ProcessMasterKey(uint8_t aArgsLength, Arg aArgs[])
-{
-    otError error = OT_ERROR_NONE;
-
-    if (aArgsLength == 0)
-    {
-        const otMasterKey *masterKey = otThreadGetMasterKey(mInstance);
-
-        if (otPlatCryptoGetType() == OT_CRYPTO_TYPE_PSA)
-        {
-            uint8_t masterKeyLiteral[OT_MASTER_KEY_SIZE];
-            size_t  mKeyLen;
-
-            SuccessOrExit(error = otPlatCryptoExportKey(masterKey->mKeyMaterial.keyRef, masterKeyLiteral,
-                                                        OT_MASTER_KEY_SIZE, &mKeyLen));
-            OutputBytes(masterKeyLiteral);
-            memset(masterKeyLiteral, 0, OT_MASTER_KEY_SIZE);
-        }
-        else
-        {
-            OutputBytes(masterKey->mKeyMaterial.key);
-        }
-        OutputLine("");
-    }
-    else
-    {
-        otMasterKey key;
-
-        SuccessOrExit(error = aArgs[0].ParseAsHexString(key.mKeyMaterial.key, sizeof(key.mKeyMaterial.key)));
-        SuccessOrExit(error = otThreadSetMasterKey(mInstance, &key));
-    }
-
-exit:
-    return error;
-}
-
-=======
->>>>>>> e66b9a39
 #if OPENTHREAD_CONFIG_REFERENCE_DEVICE_ENABLE
 otError Interpreter::ProcessMlIid(uint8_t aArgsLength, Arg aArgs[])
 {
@@ -3020,14 +2981,29 @@
 
     if (aArgsLength == 0)
     {
-        OutputBytes(otThreadGetNetworkKey(mInstance)->m8);
+        const otNetworkKey *networkKey = otThreadGetNetworkKey(mInstance);
+
+        if (otPlatCryptoGetType() == OT_CRYPTO_TYPE_PSA)
+        {
+            uint8_t networkKeyLiteral[OT_NETWORK_KEY_SIZE];
+            size_t  mKeyLen;
+
+            SuccessOrExit(error = otPlatCryptoExportKey(networkKey->mKeyMaterial.keyRef, networkKeyLiteral,
+                                                        OT_NETWORK_KEY_SIZE, &mKeyLen));
+            OutputBytes(networkKeyLiteral);
+            memset(networkKeyLiteral, 0, OT_NETWORK_KEY_SIZE);
+        }
+        else
+        {
+            OutputBytes(networkKey->mKeyMaterial.key);
+        }
         OutputLine("");
     }
     else
     {
         otNetworkKey key;
 
-        SuccessOrExit(error = aArgs[0].ParseAsHexString(key.m8));
+        SuccessOrExit(error = aArgs[0].ParseAsHexString(key.mKeyMaterial.key, sizeof(key.mKeyMaterial.key)));
         SuccessOrExit(error = otThreadSetNetworkKey(mInstance, &key));
     }
 
