--- conflicted
+++ resolved
@@ -190,99 +190,6 @@
         otError (Interpreter::*mHandler)(Arg aArgs[]);
     };
 
-<<<<<<< HEAD
-=======
-    template <typename ValueType> using GetHandler         = ValueType (&)(otInstance *);
-    template <typename ValueType> using SetHandler         = void (&)(otInstance *, ValueType);
-    template <typename ValueType> using SetHandlerFailable = otError (&)(otInstance *, ValueType);
-
-    // Returns format string to output a `ValueType` (e.g., "%u" for `uint16_t`).
-    template <typename ValueType> static constexpr const char *FormatStringFor(void);
-
-    template <typename ValueType> otError ProcessGet(Arg aArgs[], GetHandler<ValueType> aGetHandler)
-    {
-        static_assert(
-            TypeTraits::IsSame<ValueType, uint8_t>::kValue || TypeTraits::IsSame<ValueType, uint16_t>::kValue ||
-                TypeTraits::IsSame<ValueType, uint32_t>::kValue || TypeTraits::IsSame<ValueType, int8_t>::kValue ||
-                TypeTraits::IsSame<ValueType, int16_t>::kValue || TypeTraits::IsSame<ValueType, int32_t>::kValue,
-            "ValueType must be an  8, 16, or 32 bit `int` or `uint` type");
-
-        otError error = OT_ERROR_NONE;
-
-        VerifyOrExit(aArgs[0].IsEmpty(), error = OT_ERROR_INVALID_ARGS);
-        OutputLine(FormatStringFor<ValueType>(), aGetHandler(mInstance));
-
-    exit:
-        return error;
-    }
-
-    template <typename ValueType> otError ProcessSet(Arg aArgs[], SetHandler<ValueType> aSetHandler)
-    {
-        otError   error;
-        ValueType value;
-
-        SuccessOrExit(error = aArgs[0].ParseAs<ValueType>(value));
-        VerifyOrExit(aArgs[1].IsEmpty(), error = OT_ERROR_INVALID_ARGS);
-
-        aSetHandler(mInstance, value);
-
-    exit:
-        return error;
-    }
-
-    template <typename ValueType> otError ProcessSet(Arg aArgs[], SetHandlerFailable<ValueType> aSetHandler)
-    {
-        otError   error;
-        ValueType value;
-
-        SuccessOrExit(error = aArgs[0].ParseAs<ValueType>(value));
-        VerifyOrExit(aArgs[1].IsEmpty(), error = OT_ERROR_INVALID_ARGS);
-
-        error = aSetHandler(mInstance, value);
-
-    exit:
-        return error;
-    }
-
-    template <typename ValueType>
-    otError ProcessGetSet(Arg aArgs[], GetHandler<ValueType> aGetHandler, SetHandler<ValueType> aSetHandler)
-    {
-        otError error = ProcessGet(aArgs, aGetHandler);
-
-        VerifyOrExit(error != OT_ERROR_NONE);
-        error = ProcessSet(aArgs, aSetHandler);
-
-    exit:
-        return error;
-    }
-
-    template <typename ValueType>
-    otError ProcessGetSet(Arg aArgs[], GetHandler<ValueType> aGetHandler, SetHandlerFailable<ValueType> aSetHandler)
-    {
-        otError error = ProcessGet(aArgs, aGetHandler);
-
-        VerifyOrExit(error != OT_ERROR_NONE);
-        error = ProcessSet(aArgs, aSetHandler);
-
-    exit:
-        return error;
-    }
-
-    void OutputTableHeader(uint8_t aNumColumns, const char *const aTitles[], const uint8_t aWidths[]);
-    void OutputTableSeperator(uint8_t aNumColumns, const uint8_t aWidths[]);
-
-    template <uint8_t kTableNumColumns>
-    void OutputTableHeader(const char *const (&aTitles)[kTableNumColumns], const uint8_t (&aWidths)[kTableNumColumns])
-    {
-        OutputTableHeader(kTableNumColumns, &aTitles[0], aWidths);
-    }
-
-    template <uint8_t kTableNumColumns> void OutputTableSeperator(const uint8_t (&aWidths)[kTableNumColumns])
-    {
-        OutputTableSeperator(kTableNumColumns, aWidths);
-    }
-
->>>>>>> ed0f4bf4
 #if OPENTHREAD_CONFIG_PING_SENDER_ENABLE
     otError ParsePingInterval(const Arg &aArg, uint32_t &aInterval);
 #endif
@@ -822,19 +729,10 @@
 #if OPENTHREAD_CONFIG_SRP_SERVER_ENABLE
     SrpServer mSrpServer;
 #endif
-<<<<<<< HEAD
-=======
-
 #if OPENTHREAD_CONFIG_HISTORY_TRACKER_ENABLE
     History mHistory;
 #endif
 
-#if OPENTHREAD_CONFIG_CLI_LOG_INPUT_OUTPUT_ENABLE
-    char     mOutputString[OPENTHREAD_CONFIG_CLI_LOG_INPUT_OUTPUT_LOG_STRING_SIZE];
-    uint16_t mOutputLength;
-    bool     mIsLogging;
-#endif
->>>>>>> ed0f4bf4
 };
 
 } // namespace Cli
