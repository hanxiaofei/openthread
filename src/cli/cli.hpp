--- conflicted
+++ resolved
@@ -136,110 +136,14 @@
         otError (Interpreter::*mHandler)(Arg aArgs[]);
     };
 
-<<<<<<< HEAD
 #if OPENTHREAD_CONFIG_PING_SENDER_ENABLE
     otError ParsePingInterval(const Arg &aArg, uint32_t &aInterval);
 #endif
-    otError ProcessHelp(uint8_t aArgsLength, Arg aArgs[]);
-    otError ProcessCcaThreshold(uint8_t aArgsLength, Arg aArgs[]);
-    otError ProcessBufferInfo(uint8_t aArgsLength, Arg aArgs[]);
-    otError ProcessChannel(uint8_t aArgsLength, Arg aArgs[]);
-=======
-    template <typename ValueType> using GetHandler         = ValueType (&)(otInstance *);
-    template <typename ValueType> using SetHandler         = void (&)(otInstance *, ValueType);
-    template <typename ValueType> using SetHandlerFailable = otError (&)(otInstance *, ValueType);
-
-    // Returns format string to output a `ValueType` (e.g., "%u" for `uint16_t`).
-    template <typename ValueType> static constexpr const char *FormatStringFor(void);
-
-    template <typename ValueType> otError ProcessGet(Arg aArgs[], GetHandler<ValueType> aGetHandler)
-    {
-        static_assert(
-            TypeTraits::IsSame<ValueType, uint8_t>::kValue || TypeTraits::IsSame<ValueType, uint16_t>::kValue ||
-                TypeTraits::IsSame<ValueType, uint32_t>::kValue || TypeTraits::IsSame<ValueType, int8_t>::kValue ||
-                TypeTraits::IsSame<ValueType, int16_t>::kValue || TypeTraits::IsSame<ValueType, int32_t>::kValue,
-            "ValueType must be an  8, 16, or 32 bit `int` or `uint` type");
-
-        otError error = OT_ERROR_NONE;
-
-        VerifyOrExit(aArgs[0].IsEmpty(), error = OT_ERROR_INVALID_ARGS);
-        OutputLine(FormatStringFor<ValueType>(), aGetHandler(mInstance));
-
-    exit:
-        return error;
-    }
-
-    template <typename ValueType> otError ProcessSet(Arg aArgs[], SetHandler<ValueType> aSetHandler)
-    {
-        otError   error;
-        ValueType value;
-
-        SuccessOrExit(error = aArgs[0].ParseAs<ValueType>(value));
-        VerifyOrExit(aArgs[1].IsEmpty(), error = OT_ERROR_INVALID_ARGS);
-
-        aSetHandler(mInstance, value);
-
-    exit:
-        return error;
-    }
-
-    template <typename ValueType> otError ProcessSet(Arg aArgs[], SetHandlerFailable<ValueType> aSetHandler)
-    {
-        otError   error;
-        ValueType value;
-
-        SuccessOrExit(error = aArgs[0].ParseAs<ValueType>(value));
-        VerifyOrExit(aArgs[1].IsEmpty(), error = OT_ERROR_INVALID_ARGS);
-
-        error = aSetHandler(mInstance, value);
-
-    exit:
-        return error;
-    }
-
-    template <typename ValueType>
-    otError ProcessGetSet(Arg aArgs[], GetHandler<ValueType> aGetHandler, SetHandler<ValueType> aSetHandler)
-    {
-        otError error = ProcessGet(aArgs, aGetHandler);
-
-        VerifyOrExit(error != OT_ERROR_NONE);
-        error = ProcessSet(aArgs, aSetHandler);
-
-    exit:
-        return error;
-    }
-
-    template <typename ValueType>
-    otError ProcessGetSet(Arg aArgs[], GetHandler<ValueType> aGetHandler, SetHandlerFailable<ValueType> aSetHandler)
-    {
-        otError error = ProcessGet(aArgs, aGetHandler);
-
-        VerifyOrExit(error != OT_ERROR_NONE);
-        error = ProcessSet(aArgs, aSetHandler);
-
-    exit:
-        return error;
-    }
-
-    void OutputTableHeader(uint8_t aNumColumns, const char *const aTitles[], const uint8_t aWidths[]);
-
-    template <uint8_t kTableNumColumns>
-    void OutputTableHeader(const char *const (&aTitles)[kTableNumColumns], const uint8_t (&aWidths)[kTableNumColumns])
-    {
-        OutputTableHeader(kTableNumColumns, &aTitles[0], aWidths);
-    }
-
-#if OPENTHREAD_CONFIG_PING_SENDER_ENABLE
-    otError ParsePingInterval(const Arg &aArg, uint32_t &aInterval);
-#endif
     static otError ParseJoinerDiscerner(Arg &aArg, otJoinerDiscerner &aDiscerner);
 
-    otError ProcessUserCommands(Arg aArgs[]);
-    otError ProcessHelp(Arg aArgs[]);
     otError ProcessCcaThreshold(Arg aArgs[]);
     otError ProcessBufferInfo(Arg aArgs[]);
     otError ProcessChannel(Arg aArgs[]);
->>>>>>> 866c9602
 #if OPENTHREAD_CONFIG_BORDER_AGENT_ENABLE
     otError ProcessBorderAgent(Arg aArgs[]);
 #endif
