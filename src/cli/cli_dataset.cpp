--- conflicted
+++ resolved
@@ -400,11 +400,7 @@
     }
     else
     {
-<<<<<<< HEAD
-        SuccessOrExit(error = ParseAsHexString(aArgs[0], sDataset.mMasterKey.mKeyMaterial.m8));
-=======
-        SuccessOrExit(error = aArgs[0].ParseAsHexString(sDataset.mMasterKey.m8));
->>>>>>> f1ab57bb
+        SuccessOrExit(error = aArgs[0].ParseAsHexString(sDataset.mMasterKey.mKeyMaterial.m8));
         sDataset.mComponents.mIsMasterKeyPresent = true;
     }
 
@@ -541,11 +537,7 @@
         {
             VerifyOrExit(++index < aArgsLength, error = OT_ERROR_INVALID_ARGS);
             dataset.mComponents.mIsMasterKeyPresent = true;
-<<<<<<< HEAD
-            SuccessOrExit(error = ParseAsHexString(aArgs[index], dataset.mMasterKey.mKeyMaterial.m8));
-=======
-            SuccessOrExit(error = aArgs[index].ParseAsHexString(dataset.mMasterKey.m8));
->>>>>>> f1ab57bb
+            SuccessOrExit(error = aArgs[index].ParseAsHexString(dataset.mMasterKey.mKeyMaterial.m8));
         }
         else if (aArgs[index] == "networkname")
         {
@@ -745,11 +737,7 @@
     }
     else if (aArgsLength == 1)
     {
-<<<<<<< HEAD
-        SuccessOrExit(error = ParseAsHexString(aArgs[0], sDataset.mPskc.mKeyMaterial.m8));
-=======
-        SuccessOrExit(error = aArgs[0].ParseAsHexString(sDataset.mPskc.m8));
->>>>>>> f1ab57bb
+        SuccessOrExit(error = aArgs[0].ParseAsHexString(sDataset.mPskc.mKeyMaterial.m8));
     }
 #if OPENTHREAD_FTD
     else if (aArgsLength == 2 && (aArgs[0] == "-p"))
