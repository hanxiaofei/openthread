--- conflicted
+++ resolved
@@ -154,17 +154,11 @@
     // check network key
     if (Tlv::Find<NetworkKeyTlv>(aMessage, networkKey) == kErrorNone)
     {
-<<<<<<< HEAD
-        uint8_t masterKeyLiteral[OT_MASTER_KEY_SIZE];
-        IgnoreError(Get<KeyManager>().GetMasterKey().CopyKey(masterKeyLiteral, OT_MASTER_KEY_SIZE));
-        hasMasterKey = true;
-
-        if (memcmp(masterKey.mKeyMaterial.key, masterKeyLiteral, OT_MASTER_KEY_SIZE) != 0)
-=======
+        uint8_t networkKeyLiteral[OT_NETWORK_KEY_SIZE];
+        IgnoreError(Get<KeyManager>().GetNetworkKey().CopyKey(networkKeyLiteral, OT_NETWORK_KEY_SIZE));
         hasNetworkKey = true;
 
-        if (networkKey != Get<KeyManager>().GetNetworkKey())
->>>>>>> e66b9a39
+        if (memcmp(networkKey.mKeyMaterial.key, networkKeyLiteral, OT_NETWORK_KEY_SIZE) != 0)
         {
             doesAffectConnectivity = true;
             doesAffectNetworkKey   = true;
@@ -172,19 +166,12 @@
     }
 
     // check active timestamp rollback
-<<<<<<< HEAD
     if (type == Tlv::kPendingTimestamp)
     {
-        uint8_t masterKeyLiteral[OT_MASTER_KEY_SIZE];
-        IgnoreError(Get<KeyManager>().GetMasterKey().CopyKey(masterKeyLiteral, OT_MASTER_KEY_SIZE));
-=======
-    if (type == Tlv::kPendingTimestamp && (!hasNetworkKey || (networkKey == Get<KeyManager>().GetNetworkKey())))
-    {
-        // no change to network key, active timestamp must be ahead
-        const Timestamp *localActiveTimestamp = Get<ActiveDataset>().GetTimestamp();
->>>>>>> e66b9a39
-
-        if (!hasMasterKey || (memcmp(masterKey.mKeyMaterial.key, masterKeyLiteral, OT_MASTER_KEY_SIZE) != 0))
+        uint8_t networkKeyLiteral[OT_NETWORK_KEY_SIZE];
+        IgnoreError(Get<KeyManager>().GetNetworkKey().CopyKey(networkKeyLiteral, OT_NETWORK_KEY_SIZE));
+
+        if (!hasNetworkKey || (memcmp(networkKey.mKeyMaterial.key, networkKeyLiteral, OT_NETWORK_KEY_SIZE) != 0))
         {
             // no change to master key, active timestamp must be ahead
             const Timestamp *localActiveTimestamp = Get<ActiveDataset>().GetTimestamp();
@@ -374,13 +361,9 @@
 
     if (dataset.GetTlv<NetworkKeyTlv>() == nullptr)
     {
-<<<<<<< HEAD
-        otMasterKey aMasterKey;
-        IgnoreError(Get<KeyManager>().GetMasterKey().CopyKey(aMasterKey.mKeyMaterial.key, OT_MASTER_KEY_SIZE));
-        IgnoreError(dataset.SetTlv(Tlv::kNetworkMasterKey, aMasterKey));
-=======
-        IgnoreError(dataset.SetTlv(Tlv::kNetworkKey, Get<KeyManager>().GetNetworkKey()));
->>>>>>> e66b9a39
+        otNetworkKey networkKey;
+        IgnoreError(Get<KeyManager>().GetNetworkKey().CopyKey(networkKey.mKeyMaterial.key, OT_NETWORK_KEY_SIZE));
+        IgnoreError(dataset.SetTlv(Tlv::kNetworkKey, networkKey));
     }
 
     if (dataset.GetTlv<NetworkNameTlv>() == nullptr)
