--- conflicted
+++ resolved
@@ -134,11 +134,7 @@
  *
  */
 OT_TOOL_PACKED_BEGIN
-<<<<<<< HEAD
-class MasterKey : public otMasterKey, public Equatable<MasterKey>, public Clearable<MasterKey>
-=======
-class NetworkKey : public otNetworkKey, public Equatable<NetworkKey>
->>>>>>> e66b9a39
+class NetworkKey : public otNetworkKey, public Equatable<NetworkKey>, public Clearable<NetworkKey>
 {
 public:
     /**
@@ -159,10 +155,10 @@
 #endif
 
     /**
-     * This method copies the literal Thread Master Key into given buffer.
-     *
-     * @retval kErrorNone     Successfully copied the Thread Master Key.
-     * @retval kErrorFailed   Failed to copy Thread Master Key.
+     * This method copies the literal Thread Network Key into given buffer.
+     *
+     * @retval kErrorNone     Successfully copied the Thread Network Key.
+     * @retval kErrorFailed   Failed to copy Thread Network Key.
      *
      */
     Error CopyKey(uint8_t *aBuffer, uint16_t aBufferSize) const;
@@ -218,8 +214,8 @@
 public:
     enum
     {
-        kMasterKeyPsaItsOffset = OPENTHREAD_CONFIG_PSA_ITS_NVM_OFFSET + 1,
-        kPskcPsaItsOffset      = OPENTHREAD_CONFIG_PSA_ITS_NVM_OFFSET + 2
+        kNetworkKeyPsaItsOffset = OPENTHREAD_CONFIG_PSA_ITS_NVM_OFFSET + 1,
+        kPskcPsaItsOffset       = OPENTHREAD_CONFIG_PSA_ITS_NVM_OFFSET + 2
     };
 
     /**
@@ -559,7 +555,7 @@
     void        StartKeyRotationTimer(void);
     static void HandleKeyRotationTimer(Timer &aTimer);
     void        HandleKeyRotationTimer(void);
-    Error       StoreMasterKey(bool aOverWriteExisting);
+    Error       StoreNetworkKey(bool aOverWriteExisting);
     Error       StorePskc(void);
     Error       ImportKek(const uint8_t *aKey, uint8_t aKeyLen);
     void        CheckAndDestroyStoredKey(otMacKeyRef aKeyRef);
