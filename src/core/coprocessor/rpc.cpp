/*
 *  Copyright (c) 2021, The OpenThread Authors.
 *  All rights reserved.
 *
 *  Redistribution and use in source and binary forms, with or without
 *  modification, are permitted provided that the following conditions are met:
 *  1. Redistributions of source code must retain the above copyright
 *     notice, this list of conditions and the following disclaimer.
 *  2. Redistributions in binary form must reproduce the above copyright
 *     notice, this list of conditions and the following disclaimer in the
 *     documentation and/or other materials provided with the distribution.
 *  3. Neither the name of the copyright holder nor the
 *     names of its contributors may be used to endorse or promote products
 *     derived from this software without specific prior written permission.
 *
 *  THIS SOFTWARE IS PROVIDED BY THE COPYRIGHT HOLDERS AND CONTRIBUTORS "AS IS"
 *  AND ANY EXPRESS OR IMPLIED WARRANTIES, INCLUDING, BUT NOT LIMITED TO, THE
 *  IMPLIED WARRANTIES OF MERCHANTABILITY AND FITNESS FOR A PARTICULAR PURPOSE
 *  ARE DISCLAIMED. IN NO EVENT SHALL THE COPYRIGHT HOLDER OR CONTRIBUTORS BE
 *  LIABLE FOR ANY DIRECT, INDIRECT, INCIDENTAL, SPECIAL, EXEMPLARY, OR
 *  CONSEQUENTIAL DAMAGES (INCLUDING, BUT NOT LIMITED TO, PROCUREMENT OF
 *  SUBSTITUTE GOODS OR SERVICES; LOSS OF USE, DATA, OR PROFITS; OR BUSINESS
 *  INTERRUPTION) HOWEVER CAUSED AND ON ANY THEORY OF LIABILITY, WHETHER IN
 *  CONTRACT, STRICT LIABILITY, OR TORT (INCLUDING NEGLIGENCE OR OTHERWISE)
 *  ARISING IN ANY WAY OUT OF THE USE OF THIS SOFTWARE, EVEN IF ADVISED OF THE
 *  POSSIBILITY OF SUCH DAMAGE.
 */

/**
 * @file
 *   This file implements the Co-processor RPC (CRPC) module.
 */

#include "rpc.hpp"

#if OPENTHREAD_CONFIG_COPROCESSOR_RPC_ENABLE

#include <stdio.h>
#include <stdlib.h>

#include "common/code_utils.hpp"
#include "common/instance.hpp"
#include "common/locator_getters.hpp"
#include "common/new.hpp"
#include "openthread/coprocessor_rpc.h"
#include "utils/parse_cmdline.hpp"

/**
 * Deliver the platform specific coprocessor RPC commands to radio only ncp
 *
 * @param[in]   aInstance       The OpenThread instance structure.
 * @param[in]   aArgsLength     The number of elements in @p aArgs.
 * @param[in]   aArgs           An array of arguments.
 * @param[out]  aOutput         The execution result.
 * @param[in]   aOutputMaxLen   The output buffer size.
 *
 * NOTE: This only needs to be implemented for the POSIX platform
 */
OT_TOOL_WEAK
otError otPlatCRPCProcess(otInstance *aInstance,
                          uint8_t     aArgsLength,
                          char *      aArgs[],
                          char *      aOutput,
                          size_t      aOutputMaxLen)
{
    OT_UNUSED_VARIABLE(aArgsLength);
    OT_UNUSED_VARIABLE(aArgs);
    OT_UNUSED_VARIABLE(aInstance);
    OT_UNUSED_VARIABLE(aOutput);
    OT_UNUSED_VARIABLE(aOutputMaxLen);

    return ot::kErrorInvalidCommand;
}

namespace ot {
namespace Coprocessor {

RPC *RPC::sRPC = nullptr;
static OT_DEFINE_ALIGNED_VAR(sRPCRaw, sizeof(RPC), uint64_t);

#if OPENTHREAD_RADIO
const RPC::Command RPC::sCommands[] = {
    {"help-crpc", otCRPCProcessHelp},
};
#else

RPC::Arg RPC::mCachedCommands[RPC::kMaxCommands];
char     RPC::mCachedCommandsBuffer[RPC::kCommandCacheBufferLength];
uint8_t  RPC::mCachedCommandsLength = 0;
#endif

RPC::RPC(Instance &aInstance)
    : InstanceLocator(aInstance)
#if OPENTHREAD_RADIO
    , mOutputBuffer(nullptr)
    , mOutputBufferCount(0)
    , mOutputBufferMaxLen(0)
    , mUserCommands(nullptr)
    , mUserCommandsContext(nullptr)
    , mUserCommandsLength(0)
#else
#endif
{
}

void RPC::Initialize(Instance &aInstance)
{
    RPC::sRPC = new (&sRPCRaw) RPC(aInstance);

#if !OPENTHREAD_RADIO
    // Initialize a response buffer
    memset(ot::Coprocessor::RPC::mCachedCommandsBuffer, 0, sizeof(ot::Coprocessor::RPC::mCachedCommandsBuffer));

    // Get a list of supported commands
<<<<<<< HEAD
    char help[] = "help-crpc\n";
    char * helpCmd[] = {help};
    SuccessOrExit(otPlatCRPCProcess(&RPC::sRPC->GetInstance(), OT_ARRAY_LENGTH(helpCmd), helpCmd, RPC::sRPC->mCachedCommandsBuffer, sizeof(RPC::sRPC->mCachedCommandsBuffer)));

    // Parse response string into mCachedCommands to make it iterable
    SuccessOrExit(Utils::CmdLineParser::ParseCmd(RPC::sRPC->mCachedCommandsBuffer, RPC::sRPC->mCachedCommandsLength,
                                       RPC::sRPC->mCachedCommands, OT_ARRAY_LENGTH(RPC::sRPC->mCachedCommands)));
=======
    char  help[]    = "help-crpc\n";
    char *helpCmd[] = {help};
    SuccessOrExit(otPlatCRPCProcess(&RPC::sRPC->GetInstance(), OT_ARRAY_LENGTH(helpCmd), helpCmd,
                                    RPC::sRPC->mCachedCommandsBuffer, sizeof(RPC::sRPC->mCachedCommandsBuffer)));

    // Parse response string into mCachedCommands to make it iterable
    SuccessOrExit(Utils::CmdLineParser::ParseCmd(RPC::sRPC->mCachedCommandsBuffer, RPC::sRPC->mCachedCommandsLength,
                                                 RPC::sRPC->mCachedCommands,
                                                 OT_ARRAY_LENGTH(RPC::sRPC->mCachedCommands)));
>>>>>>> e7088dc5
exit:
    return;
#endif
}

void RPC::ProcessLine(const char *aString, char *aOutput, size_t aOutputMaxLen)
{
    Error   error = kErrorNone;
    char    buffer[kMaxCommandBuffer];
    char *  args[kMaxArgs];
    uint8_t argCount = 0;

    VerifyOrExit(StringLength(aString, kMaxCommandBuffer) < kMaxCommandBuffer, error = kErrorNoBufs);

    strcpy(buffer, aString);
    argCount = kMaxArgs;
    error    = ParseCmd(buffer, argCount, args);

exit:

    switch (error)
    {
    case kErrorNone:
        aOutput[0] = '\0'; // In case there is no output.
        IgnoreError(ProcessCmd(argCount, &args[0], aOutput, aOutputMaxLen));
        break;

    case kErrorNoBufs:
        snprintf(aOutput, aOutputMaxLen, "failed: command string too long\r\n");
        break;

    case kErrorInvalidArgs:
        snprintf(aOutput, aOutputMaxLen, "failed: command string contains too many arguments\r\n");
        break;

    default:
        snprintf(aOutput, aOutputMaxLen, "failed to parse command string\r\n");
        break;
    }
}

Error RPC::ParseCmd(char *aString, uint8_t &aArgsLength, char *aArgs[])
{
    Error                     error;
    Utils::CmdLineParser::Arg args[kMaxArgs];

    SuccessOrExit(error = Utils::CmdLineParser::ParseCmd(aString, aArgsLength, args, aArgsLength));
    Utils::CmdLineParser::Arg::CopyArgsToStringArray(args, aArgsLength, aArgs);

exit:
    return error;
}

Error RPC::ProcessCmd(uint8_t aArgsLength, char *aArgs[], char *aOutput, size_t aOutputMaxLen)
{
    Error error = kErrorInvalidCommand;
    VerifyOrExit(aArgsLength > 0);

    aOutput[0] = '\0';

#if OPENTHREAD_RADIO

    SetOutputBuffer(aOutput, aOutputMaxLen);

    for (const Command &command : sCommands)
    {
        if (strcmp(aArgs[0], command.mName) == 0)
        {
            command.mCommand(NULL, aArgsLength, aArgs);
            error = kErrorNone;
            break;
        }
    }
    SuccessOrExit(error = HandleCommand(mUserCommandsContext, aArgsLength, aArgs, mUserCommandsLength, mUserCommands));
    ClearOutputBuffer();
#else
    for (uint8_t i = 0; i < mCachedCommandsLength; i++)
    {
        Arg &command = mCachedCommands[i];
        if (command == aArgs[0])
        {
            // more platform specific features will be processed under platform layer
            SuccessOrExit(error = otPlatCRPCProcess(&GetInstance(), aArgsLength, aArgs, aOutput, aOutputMaxLen));
            ExitNow();
        }
    }
#endif

exit:
    // Add more platform specific features here.
    if (error == kErrorInvalidCommand && aArgsLength > 1)
    {
        snprintf(aOutput, aOutputMaxLen, "feature '%s' is not supported\r\n", aArgs[0]);
    }

    return error;
}

#if OPENTHREAD_RADIO

Error RPC::HandleCommand(void *        aContext,
                         uint8_t       aArgsLength,
                         char *        aArgs[],
                         uint8_t       aCommandsLength,
                         const Command aCommands[])
{
    Error error = kErrorInvalidCommand;

    VerifyOrExit(aArgsLength != 0);

    for (size_t i = 0; i < aCommandsLength; i++)
    {
        if (strcmp(aArgs[0], aCommands[i].mName) == 0)
        {
            // Command found, call command handler
            (aCommands[i].mCommand)(aContext, aArgsLength - 1, (aArgsLength > 1) ? &aArgs[1] : nullptr);
            error = kErrorNone;
            ExitNow();
        }
    }

exit:
    return error;
}

void RPC::OutputResult(otError aError)
{
    switch (aError)
    {
    case OT_ERROR_NONE:
        OutputLine("Done");
        break;

    case OT_ERROR_PENDING:
        break;

    default:
        OutputLine("Error %d: %s", aError, otThreadErrorToString(aError));
    }
}

void RPC::OutputBytes(const uint8_t *aBytes, uint16_t aLength)
{
    for (uint16_t i = 0; i < aLength; i++)
    {
        OutputFormat("%02x", aBytes[i]);
    }
}

void RPC::SetUserCommands(const otCliCommand *aCommands, uint8_t aLength, void *aContext)
{
    mUserCommands        = aCommands;
    mUserCommandsLength  = aLength;
    mUserCommandsContext = aContext;
}

void RPC::OutputFormat(const char *aFormat, ...)
{
    va_list ap;

    va_start(ap, aFormat);
    OutputFormatV(aFormat, ap);
    va_end(ap);
}

void RPC::OutputFormat(uint8_t aIndentSize, const char *aFormat, ...)
{
    va_list ap;

    OutputSpaces(aIndentSize);

    va_start(ap, aFormat);
    OutputFormatV(aFormat, ap);
    va_end(ap);
}

void RPC::OutputLine(const char *aFormat, ...)
{
    va_list args;

    va_start(args, aFormat);
    OutputFormatV(aFormat, args);
    va_end(args);

    OutputFormat("\r\n");
}

void RPC::OutputLine(uint8_t aIndentSize, const char *aFormat, ...)
{
    va_list args;

    OutputSpaces(aIndentSize);

    va_start(args, aFormat);
    OutputFormatV(aFormat, args);
    va_end(args);

    OutputFormat("\r\n");
}

void RPC::OutputSpaces(uint8_t aCount)
{
    char format[sizeof("%256s")];

    snprintf(format, sizeof(format), "%%%us", aCount);

    OutputFormat(format, "");
}

int RPC::OutputFormatV(const char *aFormat, va_list aArguments)
{
    int rval = 0;

    VerifyOrExit(mOutputBuffer && (mOutputBufferCount < mOutputBufferMaxLen));

    rval = vsnprintf(&mOutputBuffer[mOutputBufferCount], mOutputBufferMaxLen, aFormat, aArguments);
    if (rval > 0)
    {
        mOutputBufferCount += static_cast<size_t>(rval);
    }
exit:
    return rval;
}

void RPC::OutputCommands(const Command aCommands[], size_t aCommandsLength)
{
    VerifyOrExit(aCommands != NULL);

    for (size_t i = 0; i < aCommandsLength; i++)
    {
        OutputFormat("%s\n", aCommands[i].mName);
    }

exit:
    return;
}

void RPC::ProcessHelp(void *aContext, uint8_t aArgsLength, char *aArgs[])
{
    OT_UNUSED_VARIABLE(aContext);
    OT_UNUSED_VARIABLE(aArgsLength);
    OT_UNUSED_VARIABLE(aArgs);

    PrintCommands(mUserCommands, mUserCommandsLength);
}

void RPC::SetOutputBuffer(char *aOutput, size_t aOutputMaxLen)
{
    mOutputBuffer       = aOutput;
    mOutputBufferMaxLen = aOutputMaxLen;
    mOutputBufferCount  = 0;
}

void RPC::ClearOutputBuffer(void)
{
    mOutputBuffer       = nullptr;
    mOutputBufferMaxLen = 0;
}

void RPC::ProcessHelp(void *aContext, uint8_t aArgsLength, char *aArgs[])
{
    OT_UNUSED_VARIABLE(aContext);
    OT_UNUSED_VARIABLE(aArgsLength);
    OT_UNUSED_VARIABLE(aArgs);

    OutputCommands(mUserCommands, mUserCommandsLength);
}

#endif

extern "C" void otCRPCInit(otInstance *aInstance)
{
    Instance &instance = static_cast<Instance &>(*aInstance);

    RPC::Initialize(instance);
}

extern "C" void otCRPCProcessCmdLine(const char *aString, char *aOutput, size_t aOutputMaxLen)
{
    RPC::GetRPC().ProcessLine(aString, aOutput, aOutputMaxLen);
}

extern "C" otError otCRPCProcessCmd(uint8_t     aArgsLength,
                                    char *      aArgs[],
                                    char *      aOutput,
                                    size_t      aOutputMaxLen)
{
    return RPC::GetRPC().ProcessCmd(aArgsLength, aArgs, aOutput, aOutputMaxLen);
}

#if OPENTHREAD_RADIO

extern "C" void otCRPCSetUserCommands(const otCliCommand *aUserCommands, uint8_t aLength, void *aContext)
{
    RPC::GetRPC().SetUserCommands(aUserCommands, aLength, aContext);
}

extern "C" void otCRPCOutputBytes(const uint8_t *aBytes, uint8_t aLength)
{
    RPC::GetRPC().OutputBytes(aBytes, aLength);
}

extern "C" void otCRPCOutputFormat(const char *aFmt, ...)
{
    va_list aAp;
    va_start(aAp, aFmt);
    RPC::GetRPC().OutputFormatV(aFmt, aAp);
    va_end(aAp);
}

extern "C" void otCRPCAppendResult(otError aError)
{
    RPC::GetRPC().OutputResult(aError);
}
<<<<<<< HEAD

extern "C" void otCRPCProcessHelp(void *aContext, uint8_t aArgsLength, char *aArgs[])
{
    RPC::GetRPC().ProcessHelp(aContext, aArgsLength, aArgs);
}
=======
>>>>>>> e7088dc5
#endif
} // namespace Coprocessor
} // namespace ot

#endif // OPENTHREAD_CONFIG_COPROCESSOR_RPC_ENABLE<|MERGE_RESOLUTION|>--- conflicted
+++ resolved
@@ -112,15 +112,6 @@
     memset(ot::Coprocessor::RPC::mCachedCommandsBuffer, 0, sizeof(ot::Coprocessor::RPC::mCachedCommandsBuffer));
 
     // Get a list of supported commands
-<<<<<<< HEAD
-    char help[] = "help-crpc\n";
-    char * helpCmd[] = {help};
-    SuccessOrExit(otPlatCRPCProcess(&RPC::sRPC->GetInstance(), OT_ARRAY_LENGTH(helpCmd), helpCmd, RPC::sRPC->mCachedCommandsBuffer, sizeof(RPC::sRPC->mCachedCommandsBuffer)));
-
-    // Parse response string into mCachedCommands to make it iterable
-    SuccessOrExit(Utils::CmdLineParser::ParseCmd(RPC::sRPC->mCachedCommandsBuffer, RPC::sRPC->mCachedCommandsLength,
-                                       RPC::sRPC->mCachedCommands, OT_ARRAY_LENGTH(RPC::sRPC->mCachedCommands)));
-=======
     char  help[]    = "help-crpc\n";
     char *helpCmd[] = {help};
     SuccessOrExit(otPlatCRPCProcess(&RPC::sRPC->GetInstance(), OT_ARRAY_LENGTH(helpCmd), helpCmd,
@@ -130,7 +121,6 @@
     SuccessOrExit(Utils::CmdLineParser::ParseCmd(RPC::sRPC->mCachedCommandsBuffer, RPC::sRPC->mCachedCommandsLength,
                                                  RPC::sRPC->mCachedCommands,
                                                  OT_ARRAY_LENGTH(RPC::sRPC->mCachedCommands)));
->>>>>>> e7088dc5
 exit:
     return;
 #endif
@@ -374,7 +364,7 @@
     OT_UNUSED_VARIABLE(aArgsLength);
     OT_UNUSED_VARIABLE(aArgs);
 
-    PrintCommands(mUserCommands, mUserCommandsLength);
+    OutputCommands(mUserCommands, mUserCommandsLength);
 }
 
 void RPC::SetOutputBuffer(char *aOutput, size_t aOutputMaxLen)
@@ -388,15 +378,6 @@
 {
     mOutputBuffer       = nullptr;
     mOutputBufferMaxLen = 0;
-}
-
-void RPC::ProcessHelp(void *aContext, uint8_t aArgsLength, char *aArgs[])
-{
-    OT_UNUSED_VARIABLE(aContext);
-    OT_UNUSED_VARIABLE(aArgsLength);
-    OT_UNUSED_VARIABLE(aArgs);
-
-    OutputCommands(mUserCommands, mUserCommandsLength);
 }
 
 #endif
@@ -445,14 +426,11 @@
 {
     RPC::GetRPC().OutputResult(aError);
 }
-<<<<<<< HEAD
 
 extern "C" void otCRPCProcessHelp(void *aContext, uint8_t aArgsLength, char *aArgs[])
 {
     RPC::GetRPC().ProcessHelp(aContext, aArgsLength, aArgs);
 }
-=======
->>>>>>> e7088dc5
 #endif
 } // namespace Coprocessor
 } // namespace ot
