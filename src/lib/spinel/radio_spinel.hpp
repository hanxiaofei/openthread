--- conflicted
+++ resolved
@@ -114,44 +114,29 @@
     /**
      * Initialize this radio transceiver.
      *
-<<<<<<< HEAD
-     * @param[in]  aResetRadio            TRUE to reset on init, FALSE to not reset on init.
-     * @param[in]  aRestoreDatasetFromNcp TRUE to restore dataset to host from non-volatile memory
-     *                                    (only used when attempts to upgrade from NCP to RCP mode),
-     *                                    FALSE otherwise.
-     * @param[in]  aIid                   The IID of the Host Application.
-     *
-     */
-    void Init(bool aResetRadio, bool aRestoreDataSetFromNcp, spinel_iid_t aIid);
-=======
      * @param[in]  aResetRadio                 TRUE to reset on init, FALSE to not reset on init.
      * @param[in]  aRestoreDatasetFromNcp      TRUE to restore dataset to host from non-volatile memory
      *                                         (only used when attempts to upgrade from NCP to RCP mode),
      *                                         FALSE otherwise.
      * @param[in]  aSkipRcpCompatibilityCheck  TRUE to skip RCP compatibility check, FALSE to perform the check.
+     * @param[in]  aIid                        The IID of the Host Application.
+     *
+     */
+    void Init(bool aResetRadio, bool aRestoreDataSetFromNcp, bool aSkipRcpCompatibilityCheck, spinel_iid_t aIid);
+#else
+    /**
+     * Initialize this radio transceiver.
+     *
+     * @param[in]  aResetRadio                 TRUE to reset on init, FALSE to not reset on init.
+     * @param[in]  aRestoreDatasetFromNcp      TRUE to restore dataset to host from non-volatile memory
+     *                                         (only used when attempts to upgrade from NCP to RCP mode),
+     *                                         FALSE otherwise.
+     * @param[in]  aSkipRcpCompatibilityCheck  TRUE to skip RCP compatibility check, FALSE to perform the check.
      *
      */
     void Init(bool aResetRadio, bool aRestoreDataSetFromNcp, bool aSkipRcpCompatibilityCheck);
->>>>>>> b4a6d484
-
-    /**
-     * Software reset of this radio transceiver.
-     *
-     */
-
-    void SoftReset(void);
-#else
-    /**
-     * Initialize this radio transceiver.
-     *
-     * @param[in]  aResetRadio            TRUE to reset on init, FALSE to not reset on init.
-     * @param[in]  aRestoreDatasetFromNcp TRUE to restore dataset to host from non-volatile memory
-     *                                    (only used when attempts to upgrade from NCP to RCP mode),
-     *                                    FALSE otherwise.
-     *
-     */
-    void Init(bool aResetRadio, bool aRestoreDataSetFromNcp);
-#endif
+#endif // OPENTHREAD_CONFIG_MULTIPAN_RCP_ENABLE
+
     /**
      * Deinitialize this radio transceiver.
      *
@@ -909,26 +894,12 @@
     otError WaitResponse(void);
     otError SendReset(void);
 
-#if OPENTHREAD_CONFIG_MULTIPAN_RCP_ENABLE
-    otError SendCommand(uint32_t          command,
-                        spinel_prop_key_t key,
-                        spinel_iid_t      iid,
-                        spinel_tid_t      tid,
-                        const char *      pack_format,
-                        va_list           args);
-<<<<<<< HEAD
-#else
     otError SendCommand(uint32_t          command,
                         spinel_prop_key_t key,
                         spinel_tid_t      tid,
                         const char *      pack_format,
                         va_list           args);
-#endif
-
-    otError ParseRadioFrame(otRadioFrame &aFrame, const uint8_t *aBuffer, uint16_t aLength);
-=======
     otError ParseRadioFrame(otRadioFrame &aFrame, const uint8_t *aBuffer, uint16_t aLength, spinel_ssize_t &aUnpacked);
->>>>>>> b4a6d484
     otError ThreadDatasetHandler(const uint8_t *aBuffer, uint16_t aLength);
 
     /**
