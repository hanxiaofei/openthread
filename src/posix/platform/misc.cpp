/*
 *  Copyright (c) 2016, The OpenThread Authors.
 *  All rights reserved.
 *
 *  Redistribution and use in source and binary forms, with or without
 *  modification, are permitted provided that the following conditions are met:
 *  1. Redistributions of source code must retain the above copyright
 *     notice, this list of conditions and the following disclaimer.
 *  2. Redistributions in binary form must reproduce the above copyright
 *     notice, this list of conditions and the following disclaimer in the
 *     documentation and/or other materials provided with the distribution.
 *  3. Neither the name of the copyright holder nor the
 *     names of its contributors may be used to endorse or promote products
 *     derived from this software without specific prior written permission.
 *
 *  THIS SOFTWARE IS PROVIDED BY THE COPYRIGHT HOLDERS AND CONTRIBUTORS "AS IS"
 *  AND ANY EXPRESS OR IMPLIED WARRANTIES, INCLUDING, BUT NOT LIMITED TO, THE
 *  IMPLIED WARRANTIES OF MERCHANTABILITY AND FITNESS FOR A PARTICULAR PURPOSE
 *  ARE DISCLAIMED. IN NO EVENT SHALL THE COPYRIGHT HOLDER OR CONTRIBUTORS BE
 *  LIABLE FOR ANY DIRECT, INDIRECT, INCIDENTAL, SPECIAL, EXEMPLARY, OR
 *  CONSEQUENTIAL DAMAGES (INCLUDING, BUT NOT LIMITED TO, PROCUREMENT OF
 *  SUBSTITUTE GOODS OR SERVICES; LOSS OF USE, DATA, OR PROFITS; OR BUSINESS
 *  INTERRUPTION) HOWEVER CAUSED AND ON ANY THEORY OF LIABILITY, WHETHER IN
 *  CONTRACT, STRICT LIABILITY, OR TORT (INCLUDING NEGLIGENCE OR OTHERWISE)
 *  ARISING IN ANY WAY OUT OF THE USE OF THIS SOFTWARE, EVEN IF ADVISED OF THE
 *  POSSIBILITY OF SUCH DAMAGE.
 */

#include "openthread-posix-config.h"
#include "platform-posix.h"

#include <assert.h>
#include <fcntl.h>
#include <setjmp.h>
#include <sys/socket.h>
#include <unistd.h>

#include <openthread/platform/misc.h>

#include "common/code_utils.hpp"
#include "common/logging.hpp"

otPlatResetReason          gPlatResetReason   = OT_PLAT_RESET_REASON_POWER_ON;
static otPlatMcuPowerState gPlatMcuPowerState = OT_PLAT_MCU_POWER_STATE_ON;

otPlatResetReason otPlatGetResetReason(otInstance *aInstance)
{
    OT_UNUSED_VARIABLE(aInstance);

    return gPlatResetReason;
}

void otPlatWakeHost(void)
{
    // TODO: implement an operation to wake the host from sleep state.
}

otError otPlatSetMcuPowerState(otInstance *aInstance, otPlatMcuPowerState aState)
{
    OT_UNUSED_VARIABLE(aInstance);

    otError error = OT_ERROR_NONE;

    switch (aState)
    {
    case OT_PLAT_MCU_POWER_STATE_ON:
    case OT_PLAT_MCU_POWER_STATE_LOW_POWER:
        gPlatMcuPowerState = aState;
        break;

    default:
        error = OT_ERROR_FAILED;
        break;
    }

    return error;
}

void otPlatAssertFail(const char *aFilename, int aLineNumber)
{
<<<<<<< HEAD
#if OPENTHREAD_CONFIG_LOG_LEVEL < OT_LOG_LEVEL_CRIT
=======
#if OPENTHREAD_CONFIG_LOG_PLATFORM && OPENTHREAD_CONFIG_LOG_LEVEL < OT_LOG_LEVEL_CRIT
>>>>>>> 95c5cb79
    OT_UNUSED_VARIABLE(aFilename);
    OT_UNUSED_VARIABLE(aLineNumber);
#else
    otLogCritPlat("assert failed at %s:%d", aFilename, aLineNumber);
#endif
    // For debug build, use assert to genreate a core dump
    assert(false);
    exit(1);
}

otPlatMcuPowerState otPlatGetMcuPowerState(otInstance *aInstance)
{
    OT_UNUSED_VARIABLE(aInstance);

    return gPlatMcuPowerState;
}

int SocketWithCloseExec(int aDomain, int aType, int aProtocol, SocketBlockOption aBlockOption)
{
    int rval = 0;
    int fd   = -1;

#ifdef __APPLE__
    VerifyOrExit((fd = socket(aDomain, aType, aProtocol)) != -1, perror("socket(SOCK_CLOEXEC)"));

    VerifyOrExit((rval = fcntl(fd, F_GETFD, 0)) != -1, perror("fcntl(F_GETFD)"));
    rval |= aBlockOption == kSocketNonBlock ? O_NONBLOCK | FD_CLOEXEC : FD_CLOEXEC;
    VerifyOrExit((rval = fcntl(fd, F_SETFD, rval)) != -1, perror("fcntl(F_SETFD)"));
#else
    aType |= aBlockOption == kSocketNonBlock ? SOCK_CLOEXEC | SOCK_NONBLOCK : SOCK_CLOEXEC;
    VerifyOrExit((fd = socket(aDomain, aType, aProtocol)) != -1, perror("socket(SOCK_CLOEXEC)"));
#endif

exit:
    if (rval == -1)
    {
        VerifyOrDie(close(fd) == 0, OT_EXIT_ERROR_ERRNO);
        fd = -1;
    }

    return fd;
}<|MERGE_RESOLUTION|>--- conflicted
+++ resolved
@@ -78,11 +78,7 @@
 
 void otPlatAssertFail(const char *aFilename, int aLineNumber)
 {
-<<<<<<< HEAD
-#if OPENTHREAD_CONFIG_LOG_LEVEL < OT_LOG_LEVEL_CRIT
-=======
 #if OPENTHREAD_CONFIG_LOG_PLATFORM && OPENTHREAD_CONFIG_LOG_LEVEL < OT_LOG_LEVEL_CRIT
->>>>>>> 95c5cb79
     OT_UNUSED_VARIABLE(aFilename);
     OT_UNUSED_VARIABLE(aLineNumber);
 #else
