/*
 *  Copyright (c) 2020, The OpenThread Authors.
 *  All rights reserved.
 *
 *  Redistribution and use in source and binary forms, with or without
 *  modification, are permitted provided that the following conditions are met:
 *  1. Redistributions of source code must retain the above copyright
 *     notice, this list of conditions and the following disclaimer.
 *  2. Redistributions in binary form must reproduce the above copyright
 *     notice, this list of conditions and the following disclaimer in the
 *     documentation and/or other materials provided with the distribution.
 *  3. Neither the name of the copyright holder nor the
 *     names of its contributors may be used to endorse or promote products
 *     derived from this software without specific prior written permission.
 *
 *  THIS SOFTWARE IS PROVIDED BY THE COPYRIGHT HOLDERS AND CONTRIBUTORS "AS IS"
 *  AND ANY EXPRESS OR IMPLIED WARRANTIES, INCLUDING, BUT NOT LIMITED TO, THE
 *  IMPLIED WARRANTIES OF MERCHANTABILITY AND FITNESS FOR A PARTICULAR PURPOSE
 *  ARE DISCLAIMED. IN NO EVENT SHALL THE COPYRIGHT HOLDER OR CONTRIBUTORS BE
 *  LIABLE FOR ANY DIRECT, INDIRECT, INCIDENTAL, SPECIAL, EXEMPLARY, OR
 *  CONSEQUENTIAL DAMAGES (INCLUDING, BUT NOT LIMITED TO, PROCUREMENT OF
 *  SUBSTITUTE GOODS OR SERVICES; LOSS OF USE, DATA, OR PROFITS; OR BUSINESS
 *  INTERRUPTION) HOWEVER CAUSED AND ON ANY THEORY OF LIABILITY, WHETHER IN
 *  CONTRACT, STRICT LIABILITY, OR TORT (INCLUDING NEGLIGENCE OR OTHERWISE)
 *  ARISING IN ANY WAY OUT OF THE USE OF THIS SOFTWARE, EVEN IF ADVISED OF THE
 *  POSSIBILITY OF SUCH DAMAGE.
 */

/**
 * @file
 *   This file implements the radio apis on posix platform.
 */

#include "platform-posix.h"

#include <string.h>

#include "lib/spinel/radio_spinel.hpp"

#if OPENTHREAD_POSIX_CONFIG_RCP_BUS == OT_POSIX_RCP_BUS_UART

#include "hdlc_interface.hpp"

#if OPENTHREAD_POSIX_VIRTUAL_TIME
static ot::Spinel::RadioSpinel<ot::Posix::HdlcInterface, VirtualTimeEvent> sRadioSpinel;
#else
static ot::Spinel::RadioSpinel<ot::Posix::HdlcInterface, RadioProcessContext> sRadioSpinel;
#endif // OPENTHREAD_POSIX_VIRTUAL_TIME

#elif OPENTHREAD_POSIX_CONFIG_RCP_BUS == OT_POSIX_RCP_BUS_CPC
#include "cpc_interface.hpp"

static ot::Spinel::RadioSpinel<ot::Posix::CpcInterface, RadioProcessContext> sRadioSpinel;

#elif OPENTHREAD_POSIX_CONFIG_RCP_BUS == OT_POSIX_RCP_BUS_SPI
#include "spi_interface.hpp"

static ot::Spinel::RadioSpinel<ot::Posix::SpiInterface, RadioProcessContext> sRadioSpinel;
#else
#error "OPENTHREAD_POSIX_CONFIG_RCP_BUS only allows OT_POSIX_RCP_BUS_UART, OT_POSIX_RCP_BUS_SPI and OT_POSIX_RCP_CPC!"
#endif

void otPlatRadioGetIeeeEui64(otInstance *aInstance, uint8_t *aIeeeEui64)
{
    OT_UNUSED_VARIABLE(aInstance);
    SuccessOrDie(sRadioSpinel.GetIeeeEui64(aIeeeEui64));
}

void otPlatRadioSetPanId(otInstance *aInstance, uint16_t panid)
{
    OT_UNUSED_VARIABLE(aInstance);
    SuccessOrDie(sRadioSpinel.SetPanId(panid));
}

void otPlatRadioSetExtendedAddress(otInstance *aInstance, const otExtAddress *aAddress)
{
    OT_UNUSED_VARIABLE(aInstance);
    otExtAddress addr;

    for (size_t i = 0; i < sizeof(addr); i++)
    {
        addr.m8[i] = aAddress->m8[sizeof(addr) - 1 - i];
    }

    SuccessOrDie(sRadioSpinel.SetExtendedAddress(addr));
}

void otPlatRadioSetShortAddress(otInstance *aInstance, uint16_t aAddress)
{
    OT_UNUSED_VARIABLE(aInstance);
    SuccessOrDie(sRadioSpinel.SetShortAddress(aAddress));
}

void otPlatRadioSetPromiscuous(otInstance *aInstance, bool aEnable)
{
    OT_UNUSED_VARIABLE(aInstance);
    SuccessOrDie(sRadioSpinel.SetPromiscuous(aEnable));
}

void platformRadioInit(otUrl *aRadioUrl)
{
    ot::Posix::RadioUrl &radioUrl               = *static_cast<ot::Posix::RadioUrl *>(aRadioUrl);
    bool                 resetRadio             = (radioUrl.GetValue("no-reset") == nullptr);
    bool                 restoreDataset         = (radioUrl.GetValue("ncp-dataset") != nullptr);
    bool                 skipCompatibilityCheck = (radioUrl.GetValue("skip-rcp-compatibility-check") != nullptr);
    spinel_iid_t         iid                    = 0;
    const char *         iidString              = radioUrl.GetValue("iid");
    const char *         parameterValue;
    const char *         region;
#if OPENTHREAD_POSIX_CONFIG_MAX_POWER_TABLE_ENABLE
    const char *maxPowerTable;
#endif

<<<<<<< HEAD
#if OPENTHREAD_POSIX_CONFIG_RCP_BUS == OT_POSIX_RCP_BUS_CPC
    uint8_t id = 90;
    SuccessOrDie(sRadioSpinel.GetSpinelInterface().Init(id));
#else
    SuccessOrDie(sRadioSpinel.GetSpinelInterface().Init(radioUrl));
#endif

=======
>>>>>>> 0321306d
#if OPENTHREAD_CONFIG_MULTIPAN_RCP_ENABLE
    VerifyOrDie(iidString != nullptr, OT_EXIT_INVALID_ARGUMENTS);
    iid = static_cast<spinel_iid_t>(atoi(iidString));
    VerifyOrDie(iid != 0 && iid <= SPINEL_HEADER_IID_MAX, OT_EXIT_INVALID_ARGUMENTS);
#else
    VerifyOrDie(iidString == nullptr, OT_EXIT_INVALID_ARGUMENTS);
#endif

    SuccessOrDie(sRadioSpinel.GetSpinelInterface().Init(radioUrl));
    sRadioSpinel.Init(resetRadio, restoreDataset, skipCompatibilityCheck, iid);

    parameterValue = radioUrl.GetValue("fem-lnagain");
    if (parameterValue != nullptr)
    {
        long femLnaGain = strtol(parameterValue, nullptr, 0);

        VerifyOrDie(INT8_MIN <= femLnaGain && femLnaGain <= INT8_MAX, OT_EXIT_INVALID_ARGUMENTS);
        SuccessOrDie(sRadioSpinel.SetFemLnaGain(static_cast<int8_t>(femLnaGain)));
    }

    parameterValue = radioUrl.GetValue("cca-threshold");
    if (parameterValue != nullptr)
    {
        long ccaThreshold = strtol(parameterValue, nullptr, 0);

        VerifyOrDie(INT8_MIN <= ccaThreshold && ccaThreshold <= INT8_MAX, OT_EXIT_INVALID_ARGUMENTS);
        SuccessOrDie(sRadioSpinel.SetCcaEnergyDetectThreshold(static_cast<int8_t>(ccaThreshold)));
    }

    region = radioUrl.GetValue("region");
    if (region != nullptr)
    {
        uint16_t regionCode;

        VerifyOrDie(strnlen(region, 3) == 2, OT_EXIT_INVALID_ARGUMENTS);
        regionCode = static_cast<uint16_t>(static_cast<uint16_t>(region[0]) << 8) + static_cast<uint16_t>(region[1]);
        SuccessOrDie(sRadioSpinel.SetRadioRegion(regionCode));
    }

#if OPENTHREAD_POSIX_CONFIG_MAX_POWER_TABLE_ENABLE
    maxPowerTable = radioUrl.GetValue("max-power-table");
    if (maxPowerTable != nullptr)
    {
        constexpr int8_t kPowerDefault = 30; // Default power 1 watt (30 dBm).
        const char *     str           = nullptr;
        uint8_t          channel       = ot::Radio::kChannelMin;
        int8_t           power         = kPowerDefault;
        otError          error;

        for (str = strtok(const_cast<char *>(maxPowerTable), ","); str != nullptr && channel <= ot::Radio::kChannelMax;
             str = strtok(nullptr, ","))
        {
            power = static_cast<int8_t>(strtol(str, nullptr, 0));
            error = sRadioSpinel.SetChannelMaxTransmitPower(channel, power);
            if (error != OT_ERROR_NONE && error != OT_ERROR_NOT_FOUND)
            {
                DieNow(OT_ERROR_FAILED);
            }
            ++channel;
        }

        // Use the last power if omitted.
        while (channel <= ot::Radio::kChannelMax)
        {
            error = sRadioSpinel.SetChannelMaxTransmitPower(channel, power);
            if (error != OT_ERROR_NONE && error != OT_ERROR_NOT_FOUND)
            {
                DieNow(OT_ERROR_FAILED);
            }
            ++channel;
        }

        VerifyOrDie(str == nullptr, OT_EXIT_INVALID_ARGUMENTS);
    }
#endif // OPENTHREAD_POSIX_CONFIG_MAX_POWER_TABLE_ENABLE
}

void platformRadioDeinit(void)
{
    sRadioSpinel.Deinit();
}

bool otPlatRadioIsEnabled(otInstance *aInstance)
{
    OT_UNUSED_VARIABLE(aInstance);
    return sRadioSpinel.IsEnabled();
}

otError otPlatRadioEnable(otInstance *aInstance)
{
    return sRadioSpinel.Enable(aInstance);
}

otError otPlatRadioDisable(otInstance *aInstance)
{
    OT_UNUSED_VARIABLE(aInstance);
    return sRadioSpinel.Disable();
}

otError otPlatRadioSleep(otInstance *aInstance)
{
    OT_UNUSED_VARIABLE(aInstance);
    return sRadioSpinel.Sleep();
}

otError otPlatRadioReceive(otInstance *aInstance, uint8_t aChannel)
{
    OT_UNUSED_VARIABLE(aInstance);

    otError error;

    SuccessOrExit(error = sRadioSpinel.Receive(aChannel));

exit:
    return error;
}

otError otPlatRadioTransmit(otInstance *aInstance, otRadioFrame *aFrame)
{
    OT_UNUSED_VARIABLE(aInstance);
    return sRadioSpinel.Transmit(*aFrame);
}

otRadioFrame *otPlatRadioGetTransmitBuffer(otInstance *aInstance)
{
    OT_UNUSED_VARIABLE(aInstance);
    return &sRadioSpinel.GetTransmitFrame();
}

int8_t otPlatRadioGetRssi(otInstance *aInstance)
{
    OT_UNUSED_VARIABLE(aInstance);
    return sRadioSpinel.GetRssi();
}

otRadioCaps otPlatRadioGetCaps(otInstance *aInstance)
{
    OT_UNUSED_VARIABLE(aInstance);
    return sRadioSpinel.GetRadioCaps();
}

const char *otPlatRadioGetVersionString(otInstance *aInstance)
{
    OT_UNUSED_VARIABLE(aInstance);
    return sRadioSpinel.GetVersion();
}

bool otPlatRadioGetPromiscuous(otInstance *aInstance)
{
    OT_UNUSED_VARIABLE(aInstance);
    return sRadioSpinel.IsPromiscuous();
}

void platformRadioUpdateFdSet(fd_set *aReadFdSet, fd_set *aWriteFdSet, int *aMaxFd, struct timeval *aTimeout)
{
    uint64_t now      = otPlatTimeGet();
    uint64_t deadline = sRadioSpinel.GetNextRadioTimeRecalcStart();

    if (sRadioSpinel.IsTransmitting())
    {
        uint64_t txRadioEndUs = sRadioSpinel.GetTxRadioEndUs();

        if (txRadioEndUs < deadline)
        {
            deadline = txRadioEndUs;
        }
    }

    if (now < deadline)
    {
        uint64_t remain = deadline - now;

        if (remain < static_cast<uint64_t>(aTimeout->tv_sec * US_PER_S + aTimeout->tv_usec))
        {
            aTimeout->tv_sec  = static_cast<time_t>(remain / US_PER_S);
            aTimeout->tv_usec = static_cast<suseconds_t>(remain % US_PER_S);
        }
    }
    else
    {
        aTimeout->tv_sec  = 0;
        aTimeout->tv_usec = 0;
    }

    sRadioSpinel.GetSpinelInterface().UpdateFdSet(*aReadFdSet, *aWriteFdSet, *aMaxFd, *aTimeout);

    if (sRadioSpinel.HasPendingFrame() || sRadioSpinel.IsTransmitDone())
    {
        aTimeout->tv_sec  = 0;
        aTimeout->tv_usec = 0;
    }
}

#if OPENTHREAD_POSIX_VIRTUAL_TIME
void virtualTimeRadioSpinelProcess(otInstance *aInstance, const struct VirtualTimeEvent *aEvent)
{
    OT_UNUSED_VARIABLE(aInstance);
    sRadioSpinel.Process(*aEvent);
}
#else
void platformRadioProcess(otInstance *aInstance, const fd_set *aReadFdSet, const fd_set *aWriteFdSet)
{
    OT_UNUSED_VARIABLE(aInstance);
    RadioProcessContext context = {aReadFdSet, aWriteFdSet};

    sRadioSpinel.Process(context);
}
#endif // OPENTHREAD_POSIX_VIRTUAL_TIME

void otPlatRadioEnableSrcMatch(otInstance *aInstance, bool aEnable)
{
    OT_UNUSED_VARIABLE(aInstance);
    SuccessOrDie(sRadioSpinel.EnableSrcMatch(aEnable));
}

otError otPlatRadioAddSrcMatchShortEntry(otInstance *aInstance, uint16_t aShortAddress)
{
    OT_UNUSED_VARIABLE(aInstance);
    return sRadioSpinel.AddSrcMatchShortEntry(aShortAddress);
}

otError otPlatRadioAddSrcMatchExtEntry(otInstance *aInstance, const otExtAddress *aExtAddress)
{
    OT_UNUSED_VARIABLE(aInstance);
    otExtAddress addr;

    for (size_t i = 0; i < sizeof(addr); i++)
    {
        addr.m8[i] = aExtAddress->m8[sizeof(addr) - 1 - i];
    }

    return sRadioSpinel.AddSrcMatchExtEntry(addr);
}

otError otPlatRadioClearSrcMatchShortEntry(otInstance *aInstance, uint16_t aShortAddress)
{
    OT_UNUSED_VARIABLE(aInstance);
    return sRadioSpinel.ClearSrcMatchShortEntry(aShortAddress);
}

otError otPlatRadioClearSrcMatchExtEntry(otInstance *aInstance, const otExtAddress *aExtAddress)
{
    OT_UNUSED_VARIABLE(aInstance);
    otExtAddress addr;

    for (size_t i = 0; i < sizeof(addr); i++)
    {
        addr.m8[i] = aExtAddress->m8[sizeof(addr) - 1 - i];
    }

    return sRadioSpinel.ClearSrcMatchExtEntry(addr);
}

void otPlatRadioClearSrcMatchShortEntries(otInstance *aInstance)
{
    OT_UNUSED_VARIABLE(aInstance);
    SuccessOrDie(sRadioSpinel.ClearSrcMatchShortEntries());
}

void otPlatRadioClearSrcMatchExtEntries(otInstance *aInstance)
{
    OT_UNUSED_VARIABLE(aInstance);
    SuccessOrDie(sRadioSpinel.ClearSrcMatchExtEntries());
}

otError otPlatRadioEnergyScan(otInstance *aInstance, uint8_t aScanChannel, uint16_t aScanDuration)
{
    OT_UNUSED_VARIABLE(aInstance);
    return sRadioSpinel.EnergyScan(aScanChannel, aScanDuration);
}

otError otPlatRadioGetTransmitPower(otInstance *aInstance, int8_t *aPower)
{
    OT_UNUSED_VARIABLE(aInstance);
    assert(aPower != nullptr);
    return sRadioSpinel.GetTransmitPower(*aPower);
}

otError otPlatRadioSetTransmitPower(otInstance *aInstance, int8_t aPower)
{
    OT_UNUSED_VARIABLE(aInstance);
    return sRadioSpinel.SetTransmitPower(aPower);
}

otError otPlatRadioGetCcaEnergyDetectThreshold(otInstance *aInstance, int8_t *aThreshold)
{
    OT_UNUSED_VARIABLE(aInstance);
    assert(aThreshold != nullptr);
    return sRadioSpinel.GetCcaEnergyDetectThreshold(*aThreshold);
}

otError otPlatRadioSetCcaEnergyDetectThreshold(otInstance *aInstance, int8_t aThreshold)
{
    OT_UNUSED_VARIABLE(aInstance);
    return sRadioSpinel.SetCcaEnergyDetectThreshold(aThreshold);
}

otError otPlatRadioGetFemLnaGain(otInstance *aInstance, int8_t *aGain)
{
    OT_UNUSED_VARIABLE(aInstance);
    assert(aGain != nullptr);
    return sRadioSpinel.GetFemLnaGain(*aGain);
}

otError otPlatRadioSetFemLnaGain(otInstance *aInstance, int8_t aGain)
{
    OT_UNUSED_VARIABLE(aInstance);
    return sRadioSpinel.SetFemLnaGain(aGain);
}

int8_t otPlatRadioGetReceiveSensitivity(otInstance *aInstance)
{
    OT_UNUSED_VARIABLE(aInstance);
    return sRadioSpinel.GetReceiveSensitivity();
}

#if OPENTHREAD_CONFIG_PLATFORM_RADIO_COEX_ENABLE
otError otPlatRadioSetCoexEnabled(otInstance *aInstance, bool aEnabled)
{
    OT_UNUSED_VARIABLE(aInstance);
    return sRadioSpinel.SetCoexEnabled(aEnabled);
}

bool otPlatRadioIsCoexEnabled(otInstance *aInstance)
{
    OT_UNUSED_VARIABLE(aInstance);
    return sRadioSpinel.IsCoexEnabled();
}

otError otPlatRadioGetCoexMetrics(otInstance *aInstance, otRadioCoexMetrics *aCoexMetrics)
{
    OT_UNUSED_VARIABLE(aInstance);

    otError error = OT_ERROR_NONE;

    VerifyOrExit(aCoexMetrics != nullptr, error = OT_ERROR_INVALID_ARGS);

    error = sRadioSpinel.GetCoexMetrics(*aCoexMetrics);

exit:
    return error;
}
#endif

#if OPENTHREAD_CONFIG_DIAG_ENABLE
otError otPlatDiagProcess(otInstance *aInstance,
                          uint8_t     aArgsLength,
                          char *      aArgs[],
                          char *      aOutput,
                          size_t      aOutputMaxLen)
{
    // deliver the platform specific diags commands to radio only ncp.
    OT_UNUSED_VARIABLE(aInstance);
    char  cmd[OPENTHREAD_CONFIG_DIAG_CMD_LINE_BUFFER_SIZE] = {'\0'};
    char *cur                                              = cmd;
    char *end                                              = cmd + sizeof(cmd);

    for (uint8_t index = 0; (index < aArgsLength) && (cur < end); index++)
    {
        cur += snprintf(cur, static_cast<size_t>(end - cur), "%s ", aArgs[index]);
    }

    return sRadioSpinel.PlatDiagProcess(cmd, aOutput, aOutputMaxLen);
}

void otPlatDiagModeSet(bool aMode)
{
    SuccessOrExit(sRadioSpinel.PlatDiagProcess(aMode ? "start" : "stop", nullptr, 0));
    sRadioSpinel.SetDiagEnabled(aMode);

exit:
    return;
}

bool otPlatDiagModeGet(void)
{
    return sRadioSpinel.IsDiagEnabled();
}

void otPlatDiagTxPowerSet(int8_t aTxPower)
{
    char cmd[OPENTHREAD_CONFIG_DIAG_CMD_LINE_BUFFER_SIZE];

    snprintf(cmd, sizeof(cmd), "power %d", aTxPower);
    SuccessOrExit(sRadioSpinel.PlatDiagProcess(cmd, nullptr, 0));

exit:
    return;
}

void otPlatDiagChannelSet(uint8_t aChannel)
{
    char cmd[OPENTHREAD_CONFIG_DIAG_CMD_LINE_BUFFER_SIZE];

    snprintf(cmd, sizeof(cmd), "channel %d", aChannel);
    SuccessOrExit(sRadioSpinel.PlatDiagProcess(cmd, nullptr, 0));

exit:
    return;
}

void otPlatDiagRadioReceived(otInstance *aInstance, otRadioFrame *aFrame, otError aError)
{
    OT_UNUSED_VARIABLE(aInstance);
    OT_UNUSED_VARIABLE(aFrame);
    OT_UNUSED_VARIABLE(aError);
}

void otPlatDiagAlarmCallback(otInstance *aInstance)
{
    OT_UNUSED_VARIABLE(aInstance);
}
#endif // OPENTHREAD_CONFIG_DIAG_ENABLE

uint32_t otPlatRadioGetSupportedChannelMask(otInstance *aInstance)
{
    OT_UNUSED_VARIABLE(aInstance);
    return sRadioSpinel.GetRadioChannelMask(false);
}

uint32_t otPlatRadioGetPreferredChannelMask(otInstance *aInstance)
{
    OT_UNUSED_VARIABLE(aInstance);
    return sRadioSpinel.GetRadioChannelMask(true);
}

otRadioState otPlatRadioGetState(otInstance *aInstance)
{
    OT_UNUSED_VARIABLE(aInstance);
    return sRadioSpinel.GetState();
}

void otPlatRadioSetMacKey(otInstance *    aInstance,
                          uint8_t         aKeyIdMode,
                          uint8_t         aKeyId,
                          const otMacKey *aPrevKey,
                          const otMacKey *aCurrKey,
                          const otMacKey *aNextKey)
{
    SuccessOrDie(sRadioSpinel.SetMacKey(aKeyIdMode, aKeyId, *aPrevKey, *aCurrKey, *aNextKey));
    OT_UNUSED_VARIABLE(aInstance);
}

void otPlatRadioSetMacFrameCounter(otInstance *aInstance, uint32_t aMacFrameCounter)
{
    SuccessOrDie(sRadioSpinel.SetMacFrameCounter(aMacFrameCounter));
    OT_UNUSED_VARIABLE(aInstance);
}

uint64_t otPlatRadioGetNow(otInstance *aInstance)
{
    OT_UNUSED_VARIABLE(aInstance);
    return sRadioSpinel.GetNow();
}

uint32_t otPlatRadioGetBusSpeed(otInstance *aInstance)
{
    OT_UNUSED_VARIABLE(aInstance);
    return sRadioSpinel.GetBusSpeed();
}

otError otPlatRadioSetChannelMaxTransmitPower(otInstance *aInstance, uint8_t aChannel, int8_t aMaxPower)
{
    OT_UNUSED_VARIABLE(aInstance);
    return sRadioSpinel.SetChannelMaxTransmitPower(aChannel, aMaxPower);
}

otError otPlatRadioSetRegion(otInstance *aInstance, uint16_t aRegionCode)
{
    OT_UNUSED_VARIABLE(aInstance);
    return sRadioSpinel.SetRadioRegion(aRegionCode);
}

otError otPlatRadioGetRegion(otInstance *aInstance, uint16_t *aRegionCode)
{
    OT_UNUSED_VARIABLE(aInstance);
    return sRadioSpinel.GetRadioRegion(aRegionCode);
}<|MERGE_RESOLUTION|>--- conflicted
+++ resolved
@@ -38,7 +38,6 @@
 #include "lib/spinel/radio_spinel.hpp"
 
 #if OPENTHREAD_POSIX_CONFIG_RCP_BUS == OT_POSIX_RCP_BUS_UART
-
 #include "hdlc_interface.hpp"
 
 #if OPENTHREAD_POSIX_VIRTUAL_TIME
@@ -111,7 +110,6 @@
     const char *maxPowerTable;
 #endif
 
-<<<<<<< HEAD
 #if OPENTHREAD_POSIX_CONFIG_RCP_BUS == OT_POSIX_RCP_BUS_CPC
     uint8_t id = 90;
     SuccessOrDie(sRadioSpinel.GetSpinelInterface().Init(id));
@@ -119,8 +117,6 @@
     SuccessOrDie(sRadioSpinel.GetSpinelInterface().Init(radioUrl));
 #endif
 
-=======
->>>>>>> 0321306d
 #if OPENTHREAD_CONFIG_MULTIPAN_RCP_ENABLE
     VerifyOrDie(iidString != nullptr, OT_EXIT_INVALID_ARGUMENTS);
     iid = static_cast<spinel_iid_t>(atoi(iidString));
@@ -129,7 +125,6 @@
     VerifyOrDie(iidString == nullptr, OT_EXIT_INVALID_ARGUMENTS);
 #endif
 
-    SuccessOrDie(sRadioSpinel.GetSpinelInterface().Init(radioUrl));
     sRadioSpinel.Init(resetRadio, restoreDataset, skipCompatibilityCheck, iid);
 
     parameterValue = radioUrl.GetValue("fem-lnagain");
