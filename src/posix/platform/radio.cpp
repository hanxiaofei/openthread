/*
 *  Copyright (c) 2020, The OpenThread Authors.
 *  All rights reserved.
 *
 *  Redistribution and use in source and binary forms, with or without
 *  modification, are permitted provided that the following conditions are met:
 *  1. Redistributions of source code must retain the above copyright
 *     notice, this list of conditions and the following disclaimer.
 *  2. Redistributions in binary form must reproduce the above copyright
 *     notice, this list of conditions and the following disclaimer in the
 *     documentation and/or other materials provided with the distribution.
 *  3. Neither the name of the copyright holder nor the
 *     names of its contributors may be used to endorse or promote products
 *     derived from this software without specific prior written permission.
 *
 *  THIS SOFTWARE IS PROVIDED BY THE COPYRIGHT HOLDERS AND CONTRIBUTORS "AS IS"
 *  AND ANY EXPRESS OR IMPLIED WARRANTIES, INCLUDING, BUT NOT LIMITED TO, THE
 *  IMPLIED WARRANTIES OF MERCHANTABILITY AND FITNESS FOR A PARTICULAR PURPOSE
 *  ARE DISCLAIMED. IN NO EVENT SHALL THE COPYRIGHT HOLDER OR CONTRIBUTORS BE
 *  LIABLE FOR ANY DIRECT, INDIRECT, INCIDENTAL, SPECIAL, EXEMPLARY, OR
 *  CONSEQUENTIAL DAMAGES (INCLUDING, BUT NOT LIMITED TO, PROCUREMENT OF
 *  SUBSTITUTE GOODS OR SERVICES; LOSS OF USE, DATA, OR PROFITS; OR BUSINESS
 *  INTERRUPTION) HOWEVER CAUSED AND ON ANY THEORY OF LIABILITY, WHETHER IN
 *  CONTRACT, STRICT LIABILITY, OR TORT (INCLUDING NEGLIGENCE OR OTHERWISE)
 *  ARISING IN ANY WAY OUT OF THE USE OF THIS SOFTWARE, EVEN IF ADVISED OF THE
 *  POSSIBILITY OF SUCH DAMAGE.
 */

/**
 * @file
 *   This file implements the radio apis on posix platform.
 */

#include "platform-posix.h"

#include <string.h>

#include "lib/spinel/radio_spinel.hpp"

#if OPENTHREAD_POSIX_CONFIG_RCP_BUS == OT_POSIX_RCP_BUS_UART
#include "hdlc_interface.hpp"

#if OPENTHREAD_POSIX_VIRTUAL_TIME
static ot::Spinel::RadioSpinel<ot::Posix::HdlcInterface, VirtualTimeEvent> sRadioSpinel;
#else
static ot::Spinel::RadioSpinel<ot::Posix::HdlcInterface, RadioProcessContext> sRadioSpinel;
#endif // OPENTHREAD_POSIX_VIRTUAL_TIME
#elif OPENTHREAD_POSIX_CONFIG_RCP_BUS == OT_POSIX_RCP_BUS_SPI
#include "spi_interface.hpp"

static ot::Spinel::RadioSpinel<ot::Posix::SpiInterface, RadioProcessContext> sRadioSpinel;
#else
#error "OPENTHREAD_POSIX_CONFIG_RCP_BUS only allows OT_POSIX_RCP_BUS_UART and OT_POSIX_RCP_BUS_SPI!"
#endif

void otPlatRadioGetIeeeEui64(otInstance *aInstance, uint8_t *aIeeeEui64)
{
    OT_UNUSED_VARIABLE(aInstance);
    SuccessOrDie(sRadioSpinel.GetIeeeEui64(aIeeeEui64));
}

void otPlatRadioSetPanId(otInstance *aInstance, uint16_t panid)
{
    OT_UNUSED_VARIABLE(aInstance);
    SuccessOrDie(sRadioSpinel.SetPanId(panid));
}

void otPlatRadioSetExtendedAddress(otInstance *aInstance, const otExtAddress *aAddress)
{
    OT_UNUSED_VARIABLE(aInstance);
    otExtAddress addr;

    for (size_t i = 0; i < sizeof(addr); i++)
    {
        addr.m8[i] = aAddress->m8[sizeof(addr) - 1 - i];
    }

    SuccessOrDie(sRadioSpinel.SetExtendedAddress(addr));
}

void otPlatRadioSetShortAddress(otInstance *aInstance, uint16_t aAddress)
{
    OT_UNUSED_VARIABLE(aInstance);
    SuccessOrDie(sRadioSpinel.SetShortAddress(aAddress));
}

void otPlatRadioSetPromiscuous(otInstance *aInstance, bool aEnable)
{
    OT_UNUSED_VARIABLE(aInstance);
    SuccessOrDie(sRadioSpinel.SetPromiscuous(aEnable));
}

void platformRadioInit(otUrl *aRadioUrl)
{
<<<<<<< HEAD
    ot::Posix::RadioUrl &radioUrl               = *static_cast<ot::Posix::RadioUrl *>(aRadioUrl);
    bool                 resetRadio             = (radioUrl.GetValue("no-reset") == nullptr);
    bool                 restoreDataset         = (radioUrl.GetValue("ncp-dataset") != nullptr);
    bool                 skipCompatibilityCheck = (radioUrl.GetValue("skip-rcp-compatibility-check") != nullptr);
    spinel_iid_t         iid                    = 0;
    const char *         iidString              = radioUrl.GetValue("iid");
    const char *         parameterValue;
    const char *         region;
=======
    ot::Url::Url &radioUrl               = *static_cast<ot::Url::Url *>(aRadioUrl);
    bool          resetRadio             = (radioUrl.GetValue("no-reset") == nullptr);
    bool          restoreDataset         = (radioUrl.GetValue("ncp-dataset") != nullptr);
    bool          skipCompatibilityCheck = (radioUrl.GetValue("skip-rcp-compatibility-check") != nullptr);
    const char *  parameterValue;
    const char *  region;
>>>>>>> 997dcd49
#if OPENTHREAD_POSIX_CONFIG_MAX_POWER_TABLE_ENABLE
    const char *maxPowerTable;
#endif

#if OPENTHREAD_CONFIG_MULTIPAN_RCP_ENABLE
    VerifyOrDie(iidString != nullptr, OT_EXIT_INVALID_ARGUMENTS);
    iid = static_cast<spinel_iid_t>(atoi(iidString));
    VerifyOrDie(iid != 0 && iid <= SPINEL_HEADER_IID_MAX, OT_EXIT_INVALID_ARGUMENTS);
#else
    VerifyOrDie(iidString == nullptr, OT_EXIT_INVALID_ARGUMENTS);
#endif

    SuccessOrDie(sRadioSpinel.GetSpinelInterface().Init(radioUrl));
    sRadioSpinel.Init(resetRadio, restoreDataset, skipCompatibilityCheck, iid);

    parameterValue = radioUrl.GetValue("fem-lnagain");
    if (parameterValue != nullptr)
    {
        long femLnaGain = strtol(parameterValue, nullptr, 0);

        VerifyOrDie(INT8_MIN <= femLnaGain && femLnaGain <= INT8_MAX, OT_EXIT_INVALID_ARGUMENTS);
        SuccessOrDie(sRadioSpinel.SetFemLnaGain(static_cast<int8_t>(femLnaGain)));
    }

    parameterValue = radioUrl.GetValue("cca-threshold");
    if (parameterValue != nullptr)
    {
        long ccaThreshold = strtol(parameterValue, nullptr, 0);

        VerifyOrDie(INT8_MIN <= ccaThreshold && ccaThreshold <= INT8_MAX, OT_EXIT_INVALID_ARGUMENTS);
        SuccessOrDie(sRadioSpinel.SetCcaEnergyDetectThreshold(static_cast<int8_t>(ccaThreshold)));
    }

    region = radioUrl.GetValue("region");
    if (region != nullptr)
    {
        uint16_t regionCode;

        VerifyOrDie(strnlen(region, 3) == 2, OT_EXIT_INVALID_ARGUMENTS);
        regionCode = static_cast<uint16_t>(static_cast<uint16_t>(region[0]) << 8) + static_cast<uint16_t>(region[1]);
        SuccessOrDie(sRadioSpinel.SetRadioRegion(regionCode));
    }

#if OPENTHREAD_POSIX_CONFIG_MAX_POWER_TABLE_ENABLE
    maxPowerTable = radioUrl.GetValue("max-power-table");
    if (maxPowerTable != nullptr)
    {
        constexpr int8_t kPowerDefault = 30; // Default power 1 watt (30 dBm).
        const char *     str           = nullptr;
        uint8_t          channel       = ot::Radio::kChannelMin;
        int8_t           power         = kPowerDefault;
        otError          error;

        for (str = strtok(const_cast<char *>(maxPowerTable), ","); str != nullptr && channel <= ot::Radio::kChannelMax;
             str = strtok(nullptr, ","))
        {
            power = static_cast<int8_t>(strtol(str, nullptr, 0));
            error = sRadioSpinel.SetChannelMaxTransmitPower(channel, power);
            if (error != OT_ERROR_NONE && error != OT_ERROR_NOT_FOUND)
            {
                DieNow(OT_ERROR_FAILED);
            }
            ++channel;
        }

        // Use the last power if omitted.
        while (channel <= ot::Radio::kChannelMax)
        {
            error = sRadioSpinel.SetChannelMaxTransmitPower(channel, power);
            if (error != OT_ERROR_NONE && error != OT_ERROR_NOT_FOUND)
            {
                DieNow(OT_ERROR_FAILED);
            }
            ++channel;
        }

        VerifyOrDie(str == nullptr, OT_EXIT_INVALID_ARGUMENTS);
    }
#endif // OPENTHREAD_POSIX_CONFIG_MAX_POWER_TABLE_ENABLE
}

void platformRadioDeinit(void)
{
    sRadioSpinel.Deinit();
}

bool otPlatRadioIsEnabled(otInstance *aInstance)
{
    OT_UNUSED_VARIABLE(aInstance);
    return sRadioSpinel.IsEnabled();
}

otError otPlatRadioEnable(otInstance *aInstance)
{
    return sRadioSpinel.Enable(aInstance);
}

otError otPlatRadioDisable(otInstance *aInstance)
{
    OT_UNUSED_VARIABLE(aInstance);
    return sRadioSpinel.Disable();
}

otError otPlatRadioSleep(otInstance *aInstance)
{
    OT_UNUSED_VARIABLE(aInstance);
    return sRadioSpinel.Sleep();
}

otError otPlatRadioReceive(otInstance *aInstance, uint8_t aChannel)
{
    OT_UNUSED_VARIABLE(aInstance);

    otError error;

    SuccessOrExit(error = sRadioSpinel.Receive(aChannel));

exit:
    return error;
}

otError otPlatRadioTransmit(otInstance *aInstance, otRadioFrame *aFrame)
{
    OT_UNUSED_VARIABLE(aInstance);
    return sRadioSpinel.Transmit(*aFrame);
}

otRadioFrame *otPlatRadioGetTransmitBuffer(otInstance *aInstance)
{
    OT_UNUSED_VARIABLE(aInstance);
    return &sRadioSpinel.GetTransmitFrame();
}

int8_t otPlatRadioGetRssi(otInstance *aInstance)
{
    OT_UNUSED_VARIABLE(aInstance);
    return sRadioSpinel.GetRssi();
}

otRadioCaps otPlatRadioGetCaps(otInstance *aInstance)
{
    OT_UNUSED_VARIABLE(aInstance);
    return sRadioSpinel.GetRadioCaps();
}

const char *otPlatRadioGetVersionString(otInstance *aInstance)
{
    OT_UNUSED_VARIABLE(aInstance);
    return sRadioSpinel.GetVersion();
}

bool otPlatRadioGetPromiscuous(otInstance *aInstance)
{
    OT_UNUSED_VARIABLE(aInstance);
    return sRadioSpinel.IsPromiscuous();
}

void platformRadioUpdateFdSet(fd_set *aReadFdSet, fd_set *aWriteFdSet, int *aMaxFd, struct timeval *aTimeout)
{
    uint64_t now      = otPlatTimeGet();
    uint64_t deadline = sRadioSpinel.GetNextRadioTimeRecalcStart();

    if (sRadioSpinel.IsTransmitting())
    {
        uint64_t txRadioEndUs = sRadioSpinel.GetTxRadioEndUs();

        if (txRadioEndUs < deadline)
        {
            deadline = txRadioEndUs;
        }
    }

    if (now < deadline)
    {
        uint64_t remain = deadline - now;

        if (remain < static_cast<uint64_t>(aTimeout->tv_sec * US_PER_S + aTimeout->tv_usec))
        {
            aTimeout->tv_sec  = static_cast<time_t>(remain / US_PER_S);
            aTimeout->tv_usec = static_cast<suseconds_t>(remain % US_PER_S);
        }
    }
    else
    {
        aTimeout->tv_sec  = 0;
        aTimeout->tv_usec = 0;
    }

    sRadioSpinel.GetSpinelInterface().UpdateFdSet(*aReadFdSet, *aWriteFdSet, *aMaxFd, *aTimeout);

    if (sRadioSpinel.HasPendingFrame() || sRadioSpinel.IsTransmitDone())
    {
        aTimeout->tv_sec  = 0;
        aTimeout->tv_usec = 0;
    }
}

#if OPENTHREAD_POSIX_VIRTUAL_TIME
void virtualTimeRadioSpinelProcess(otInstance *aInstance, const struct VirtualTimeEvent *aEvent)
{
    OT_UNUSED_VARIABLE(aInstance);
    sRadioSpinel.Process(*aEvent);
}
#else
void platformRadioProcess(otInstance *aInstance, const fd_set *aReadFdSet, const fd_set *aWriteFdSet)
{
    OT_UNUSED_VARIABLE(aInstance);
    RadioProcessContext context = {aReadFdSet, aWriteFdSet};

    sRadioSpinel.Process(context);
}
#endif // OPENTHREAD_POSIX_VIRTUAL_TIME

void otPlatRadioEnableSrcMatch(otInstance *aInstance, bool aEnable)
{
    OT_UNUSED_VARIABLE(aInstance);
    SuccessOrDie(sRadioSpinel.EnableSrcMatch(aEnable));
}

otError otPlatRadioAddSrcMatchShortEntry(otInstance *aInstance, uint16_t aShortAddress)
{
    OT_UNUSED_VARIABLE(aInstance);
    return sRadioSpinel.AddSrcMatchShortEntry(aShortAddress);
}

otError otPlatRadioAddSrcMatchExtEntry(otInstance *aInstance, const otExtAddress *aExtAddress)
{
    OT_UNUSED_VARIABLE(aInstance);
    otExtAddress addr;

    for (size_t i = 0; i < sizeof(addr); i++)
    {
        addr.m8[i] = aExtAddress->m8[sizeof(addr) - 1 - i];
    }

    return sRadioSpinel.AddSrcMatchExtEntry(addr);
}

otError otPlatRadioClearSrcMatchShortEntry(otInstance *aInstance, uint16_t aShortAddress)
{
    OT_UNUSED_VARIABLE(aInstance);
    return sRadioSpinel.ClearSrcMatchShortEntry(aShortAddress);
}

otError otPlatRadioClearSrcMatchExtEntry(otInstance *aInstance, const otExtAddress *aExtAddress)
{
    OT_UNUSED_VARIABLE(aInstance);
    otExtAddress addr;

    for (size_t i = 0; i < sizeof(addr); i++)
    {
        addr.m8[i] = aExtAddress->m8[sizeof(addr) - 1 - i];
    }

    return sRadioSpinel.ClearSrcMatchExtEntry(addr);
}

void otPlatRadioClearSrcMatchShortEntries(otInstance *aInstance)
{
    OT_UNUSED_VARIABLE(aInstance);
    SuccessOrDie(sRadioSpinel.ClearSrcMatchShortEntries());
}

void otPlatRadioClearSrcMatchExtEntries(otInstance *aInstance)
{
    OT_UNUSED_VARIABLE(aInstance);
    SuccessOrDie(sRadioSpinel.ClearSrcMatchExtEntries());
}

otError otPlatRadioEnergyScan(otInstance *aInstance, uint8_t aScanChannel, uint16_t aScanDuration)
{
    OT_UNUSED_VARIABLE(aInstance);
    return sRadioSpinel.EnergyScan(aScanChannel, aScanDuration);
}

otError otPlatRadioGetTransmitPower(otInstance *aInstance, int8_t *aPower)
{
    OT_UNUSED_VARIABLE(aInstance);
    assert(aPower != nullptr);
    return sRadioSpinel.GetTransmitPower(*aPower);
}

otError otPlatRadioSetTransmitPower(otInstance *aInstance, int8_t aPower)
{
    OT_UNUSED_VARIABLE(aInstance);
    return sRadioSpinel.SetTransmitPower(aPower);
}

otError otPlatRadioGetCcaEnergyDetectThreshold(otInstance *aInstance, int8_t *aThreshold)
{
    OT_UNUSED_VARIABLE(aInstance);
    assert(aThreshold != nullptr);
    return sRadioSpinel.GetCcaEnergyDetectThreshold(*aThreshold);
}

otError otPlatRadioSetCcaEnergyDetectThreshold(otInstance *aInstance, int8_t aThreshold)
{
    OT_UNUSED_VARIABLE(aInstance);
    return sRadioSpinel.SetCcaEnergyDetectThreshold(aThreshold);
}

otError otPlatRadioGetFemLnaGain(otInstance *aInstance, int8_t *aGain)
{
    OT_UNUSED_VARIABLE(aInstance);
    assert(aGain != nullptr);
    return sRadioSpinel.GetFemLnaGain(*aGain);
}

otError otPlatRadioSetFemLnaGain(otInstance *aInstance, int8_t aGain)
{
    OT_UNUSED_VARIABLE(aInstance);
    return sRadioSpinel.SetFemLnaGain(aGain);
}

int8_t otPlatRadioGetReceiveSensitivity(otInstance *aInstance)
{
    OT_UNUSED_VARIABLE(aInstance);
    return sRadioSpinel.GetReceiveSensitivity();
}

#if OPENTHREAD_CONFIG_PLATFORM_RADIO_COEX_ENABLE
otError otPlatRadioSetCoexEnabled(otInstance *aInstance, bool aEnabled)
{
    OT_UNUSED_VARIABLE(aInstance);
    return sRadioSpinel.SetCoexEnabled(aEnabled);
}

bool otPlatRadioIsCoexEnabled(otInstance *aInstance)
{
    OT_UNUSED_VARIABLE(aInstance);
    return sRadioSpinel.IsCoexEnabled();
}

otError otPlatRadioGetCoexMetrics(otInstance *aInstance, otRadioCoexMetrics *aCoexMetrics)
{
    OT_UNUSED_VARIABLE(aInstance);

    otError error = OT_ERROR_NONE;

    VerifyOrExit(aCoexMetrics != nullptr, error = OT_ERROR_INVALID_ARGS);

    error = sRadioSpinel.GetCoexMetrics(*aCoexMetrics);

exit:
    return error;
}
#endif

#if OPENTHREAD_CONFIG_DIAG_ENABLE
otError otPlatDiagProcess(otInstance *aInstance,
                          uint8_t     aArgsLength,
                          char *      aArgs[],
                          char *      aOutput,
                          size_t      aOutputMaxLen)
{
    // deliver the platform specific diags commands to radio only ncp.
    OT_UNUSED_VARIABLE(aInstance);
    char  cmd[OPENTHREAD_CONFIG_DIAG_CMD_LINE_BUFFER_SIZE] = {'\0'};
    char *cur                                              = cmd;
    char *end                                              = cmd + sizeof(cmd);

    for (uint8_t index = 0; (index < aArgsLength) && (cur < end); index++)
    {
        cur += snprintf(cur, static_cast<size_t>(end - cur), "%s ", aArgs[index]);
    }

    return sRadioSpinel.PlatDiagProcess(cmd, aOutput, aOutputMaxLen);
}

void otPlatDiagModeSet(bool aMode)
{
    SuccessOrExit(sRadioSpinel.PlatDiagProcess(aMode ? "start" : "stop", nullptr, 0));
    sRadioSpinel.SetDiagEnabled(aMode);

exit:
    return;
}

bool otPlatDiagModeGet(void)
{
    return sRadioSpinel.IsDiagEnabled();
}

void otPlatDiagTxPowerSet(int8_t aTxPower)
{
    char cmd[OPENTHREAD_CONFIG_DIAG_CMD_LINE_BUFFER_SIZE];

    snprintf(cmd, sizeof(cmd), "power %d", aTxPower);
    SuccessOrExit(sRadioSpinel.PlatDiagProcess(cmd, nullptr, 0));

exit:
    return;
}

void otPlatDiagChannelSet(uint8_t aChannel)
{
    char cmd[OPENTHREAD_CONFIG_DIAG_CMD_LINE_BUFFER_SIZE];

    snprintf(cmd, sizeof(cmd), "channel %d", aChannel);
    SuccessOrExit(sRadioSpinel.PlatDiagProcess(cmd, nullptr, 0));

exit:
    return;
}

void otPlatDiagRadioReceived(otInstance *aInstance, otRadioFrame *aFrame, otError aError)
{
    OT_UNUSED_VARIABLE(aInstance);
    OT_UNUSED_VARIABLE(aFrame);
    OT_UNUSED_VARIABLE(aError);
}

void otPlatDiagAlarmCallback(otInstance *aInstance)
{
    OT_UNUSED_VARIABLE(aInstance);
}
#endif // OPENTHREAD_CONFIG_DIAG_ENABLE

uint32_t otPlatRadioGetSupportedChannelMask(otInstance *aInstance)
{
    OT_UNUSED_VARIABLE(aInstance);
    return sRadioSpinel.GetRadioChannelMask(false);
}

uint32_t otPlatRadioGetPreferredChannelMask(otInstance *aInstance)
{
    OT_UNUSED_VARIABLE(aInstance);
    return sRadioSpinel.GetRadioChannelMask(true);
}

otRadioState otPlatRadioGetState(otInstance *aInstance)
{
    OT_UNUSED_VARIABLE(aInstance);
    return sRadioSpinel.GetState();
}

void otPlatRadioSetMacKey(otInstance *    aInstance,
                          uint8_t         aKeyIdMode,
                          uint8_t         aKeyId,
                          const otMacKey *aPrevKey,
                          const otMacKey *aCurrKey,
                          const otMacKey *aNextKey)
{
    SuccessOrDie(sRadioSpinel.SetMacKey(aKeyIdMode, aKeyId, *aPrevKey, *aCurrKey, *aNextKey));
    OT_UNUSED_VARIABLE(aInstance);
}

void otPlatRadioSetMacFrameCounter(otInstance *aInstance, uint32_t aMacFrameCounter)
{
    SuccessOrDie(sRadioSpinel.SetMacFrameCounter(aMacFrameCounter));
    OT_UNUSED_VARIABLE(aInstance);
}

uint64_t otPlatRadioGetNow(otInstance *aInstance)
{
    OT_UNUSED_VARIABLE(aInstance);
    return sRadioSpinel.GetNow();
}

uint32_t otPlatRadioGetBusSpeed(otInstance *aInstance)
{
    OT_UNUSED_VARIABLE(aInstance);
    return sRadioSpinel.GetBusSpeed();
}

uint8_t otPlatRadioGetCslAccuracy(otInstance *aInstance)
{
    OT_UNUSED_VARIABLE(aInstance);

    return 0;
}

otError otPlatRadioSetChannelMaxTransmitPower(otInstance *aInstance, uint8_t aChannel, int8_t aMaxPower)
{
    OT_UNUSED_VARIABLE(aInstance);
    return sRadioSpinel.SetChannelMaxTransmitPower(aChannel, aMaxPower);
}

otError otPlatRadioSetRegion(otInstance *aInstance, uint16_t aRegionCode)
{
    OT_UNUSED_VARIABLE(aInstance);
    return sRadioSpinel.SetRadioRegion(aRegionCode);
}

otError otPlatRadioGetRegion(otInstance *aInstance, uint16_t *aRegionCode)
{
    OT_UNUSED_VARIABLE(aInstance);
    return sRadioSpinel.GetRadioRegion(aRegionCode);
}

otError otPlatRadioReceiveAt(otInstance *aInstance, uint8_t aChannel, uint32_t aStart, uint32_t aDuration)
{
    OT_UNUSED_VARIABLE(aInstance);
    OT_UNUSED_VARIABLE(aChannel);
    OT_UNUSED_VARIABLE(aStart);
    OT_UNUSED_VARIABLE(aDuration);
    return OT_ERROR_NOT_IMPLEMENTED;
}<|MERGE_RESOLUTION|>--- conflicted
+++ resolved
@@ -92,23 +92,14 @@
 
 void platformRadioInit(otUrl *aRadioUrl)
 {
-<<<<<<< HEAD
-    ot::Posix::RadioUrl &radioUrl               = *static_cast<ot::Posix::RadioUrl *>(aRadioUrl);
-    bool                 resetRadio             = (radioUrl.GetValue("no-reset") == nullptr);
-    bool                 restoreDataset         = (radioUrl.GetValue("ncp-dataset") != nullptr);
-    bool                 skipCompatibilityCheck = (radioUrl.GetValue("skip-rcp-compatibility-check") != nullptr);
-    spinel_iid_t         iid                    = 0;
-    const char *         iidString              = radioUrl.GetValue("iid");
-    const char *         parameterValue;
-    const char *         region;
-=======
     ot::Url::Url &radioUrl               = *static_cast<ot::Url::Url *>(aRadioUrl);
     bool          resetRadio             = (radioUrl.GetValue("no-reset") == nullptr);
     bool          restoreDataset         = (radioUrl.GetValue("ncp-dataset") != nullptr);
     bool          skipCompatibilityCheck = (radioUrl.GetValue("skip-rcp-compatibility-check") != nullptr);
+    spinel_iid_t  iid                    = 0;
+    const char *  iidString              = radioUrl.GetValue("iid");
     const char *  parameterValue;
     const char *  region;
->>>>>>> 997dcd49
 #if OPENTHREAD_POSIX_CONFIG_MAX_POWER_TABLE_ENABLE
     const char *maxPowerTable;
 #endif
