#
#  Copyright (c) 2016-2018, The OpenThread Authors.
#  All rights reserved.
#
#  Redistribution and use in source and binary forms, with or without
#  modification, are permitted provided that the following conditions are met:
#  1. Redistributions of source code must retain the above copyright
#     notice, this list of conditions and the following disclaimer.
#  2. Redistributions in binary form must reproduce the above copyright
#     notice, this list of conditions and the following disclaimer in the
#     documentation and/or other materials provided with the distribution.
#  3. Neither the name of the copyright holder nor the
#     names of its contributors may be used to endorse or promote products
#     derived from this software without specific prior written permission.
#
#  THIS SOFTWARE IS PROVIDED BY THE COPYRIGHT HOLDERS AND CONTRIBUTORS "AS IS"
#  AND ANY EXPRESS OR IMPLIED WARRANTIES, INCLUDING, BUT NOT LIMITED TO, THE
#  IMPLIED WARRANTIES OF MERCHANTABILITY AND FITNESS FOR A PARTICULAR PURPOSE
#  ARE DISCLAIMED. IN NO EVENT SHALL THE COPYRIGHT HOLDER OR CONTRIBUTORS BE
#  LIABLE FOR ANY DIRECT, INDIRECT, INCIDENTAL, SPECIAL, EXEMPLARY, OR
#  CONSEQUENTIAL DAMAGES (INCLUDING, BUT NOT LIMITED TO, PROCUREMENT OF
#  SUBSTITUTE GOODS OR SERVICES; LOSS OF USE, DATA, OR PROFITS; OR BUSINESS
#  INTERRUPTION) HOWEVER CAUSED AND ON ANY THEORY OF LIABILITY, WHETHER IN
#  CONTRACT, STRICT LIABILITY, OR TORT (INCLUDING NEGLIGENCE OR OTHERWISE)
#  ARISING IN ANY WAY OUT OF THE USE OF THIS SOFTWARE, EVEN IF ADVISED OF THE
#  POSSIBILITY OF SUCH DAMAGE.
#

include $(abs_top_nlbuild_autotools_dir)/automake/pre.am
include $(top_srcdir)/src/lib/common.am

lib_LIBRARIES                             = libopenthread-posix.a

libopenthread_posix_a_CPPFLAGS                                = \
    -I$(top_srcdir)/include                                     \
    -I$(top_srcdir)/src                                         \
    -I$(top_srcdir)/src/core                                    \
    -I$(top_srcdir)/src/posix/platform                          \
    -I$(top_srcdir)/src/posix/platform/include                  \
    -D_GNU_SOURCE                                               \
    -DOPENTHREAD_FTD=1                                          \
    -DOPENTHREAD_MTD=0                                          \
    -DOPENTHREAD_RADIO=0                                        \
    $(NULL)

libopenthread_posix_a_SOURCES             = \
    alarm.cpp                               \
    backbone.cpp                            \
    daemon.cpp                              \
    entropy.cpp                             \
    hdlc_interface.cpp                      \
    infra_if.cpp                            \
    logging.cpp                             \
    mainloop.cpp                            \
    memory.cpp                              \
    misc.cpp                                \
    multicast_routing.cpp                   \
    netif.cpp                               \
    radio.cpp                               \
    radio_url.cpp                           \
    settings.cpp                            \
    spi_interface.cpp                       \
    system.cpp                              \
    trel_udp6.cpp                           \
    udp.cpp                                 \
    virtual_time.cpp                        \
    $(NULL)

if OPENTHREAD_ENABLE_CPC
libopenthread_posix_a_CPPFLAGS                                += \
    -I${top_srcdir}/../../../platform/service/cpc/daemon/lib    \
    -I${top_srcdir}/../../../platform/service/cpc/daemon/misc   \
    $(NULL)

libopenthread_posix_a_SOURCES += cpc_interface.cpp
endif

libopenthread_posix_a_LIBADD                                                        = \
    $(call ot_list_objects,$(top_builddir)/src/lib/url/libopenthread-url.a)           \
    $(call ot_list_objects,$(top_builddir)/src/lib/platform/libopenthread-platform.a) \
    $(NULL)

noinst_HEADERS                            = \
    hdlc_interface.hpp                      \
<<<<<<< HEAD
    cpc_interface.hpp                       \
=======
    mainloop.hpp                            \
>>>>>>> 24e16e43
    multicast_routing.hpp                   \
    openthread-posix-config.h               \
    platform-posix.h                        \
    radio_url.hpp                           \
    $(NULL)

openthread_HEADERS                        = \
    include/openthread/openthread-system.h  \
    $(NULL)

openthreaddir = $(includedir)/openthread
dist_openthread_HEADERS = $(openthread_headers)

if OPENTHREAD_BUILD_COVERAGE
CLEANFILES                                = $(wildcard *.gcda *.gcno)
endif # OPENTHREAD_BUILD_COVERAGE

check_PROGRAMS = test-settings

test_settings_CPPFLAGS                                        = \
    -I$(top_srcdir)/include                                     \
    -I$(top_srcdir)/src                                         \
    -I$(top_srcdir)/src/core                                    \
    -I$(top_srcdir)/src/posix/platform/include                  \
    -DOPENTHREAD_CONFIG_LOG_PLATFORM=0                          \
    -DSELF_TEST                                                 \
    $(NULL)

test_settings_SOURCES                     = \
    settings.cpp                            \
    $(NULL)

TESTS                                     = \
    test-settings                           \
    $(NULL)

include $(abs_top_nlbuild_autotools_dir)/automake/post.am<|MERGE_RESOLUTION|>--- conflicted
+++ resolved
@@ -66,6 +66,20 @@
     virtual_time.cpp                        \
     $(NULL)
 
+libopenthread_posix_a_LIBADD                                                        = \
+    $(call ot_list_objects,$(top_builddir)/src/lib/url/libopenthread-url.a)           \
+    $(call ot_list_objects,$(top_builddir)/src/lib/platform/libopenthread-platform.a) \
+    $(NULL)
+
+noinst_HEADERS                            = \
+    hdlc_interface.hpp                      \
+    mainloop.hpp                            \
+    multicast_routing.hpp                   \
+    openthread-posix-config.h               \
+    platform-posix.h                        \
+    radio_url.hpp                           \
+    $(NULL)
+
 if OPENTHREAD_ENABLE_CPC
 libopenthread_posix_a_CPPFLAGS                                += \
     -I${top_srcdir}/../../../platform/service/cpc/daemon/lib    \
@@ -73,25 +87,8 @@
     $(NULL)
 
 libopenthread_posix_a_SOURCES += cpc_interface.cpp
+noinst_HEADERS += cpc_interface.hpp
 endif
-
-libopenthread_posix_a_LIBADD                                                        = \
-    $(call ot_list_objects,$(top_builddir)/src/lib/url/libopenthread-url.a)           \
-    $(call ot_list_objects,$(top_builddir)/src/lib/platform/libopenthread-platform.a) \
-    $(NULL)
-
-noinst_HEADERS                            = \
-    hdlc_interface.hpp                      \
-<<<<<<< HEAD
-    cpc_interface.hpp                       \
-=======
-    mainloop.hpp                            \
->>>>>>> 24e16e43
-    multicast_routing.hpp                   \
-    openthread-posix-config.h               \
-    platform-posix.h                        \
-    radio_url.hpp                           \
-    $(NULL)
 
 openthread_HEADERS                        = \
     include/openthread/openthread-system.h  \
