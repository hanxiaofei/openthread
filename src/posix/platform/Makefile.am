#
#  Copyright (c) 2016-2018, The OpenThread Authors.
#  All rights reserved.
#
#  Redistribution and use in source and binary forms, with or without
#  modification, are permitted provided that the following conditions are met:
#  1. Redistributions of source code must retain the above copyright
#     notice, this list of conditions and the following disclaimer.
#  2. Redistributions in binary form must reproduce the above copyright
#     notice, this list of conditions and the following disclaimer in the
#     documentation and/or other materials provided with the distribution.
#  3. Neither the name of the copyright holder nor the
#     names of its contributors may be used to endorse or promote products
#     derived from this software without specific prior written permission.
#
#  THIS SOFTWARE IS PROVIDED BY THE COPYRIGHT HOLDERS AND CONTRIBUTORS "AS IS"
#  AND ANY EXPRESS OR IMPLIED WARRANTIES, INCLUDING, BUT NOT LIMITED TO, THE
#  IMPLIED WARRANTIES OF MERCHANTABILITY AND FITNESS FOR A PARTICULAR PURPOSE
#  ARE DISCLAIMED. IN NO EVENT SHALL THE COPYRIGHT HOLDER OR CONTRIBUTORS BE
#  LIABLE FOR ANY DIRECT, INDIRECT, INCIDENTAL, SPECIAL, EXEMPLARY, OR
#  CONSEQUENTIAL DAMAGES (INCLUDING, BUT NOT LIMITED TO, PROCUREMENT OF
#  SUBSTITUTE GOODS OR SERVICES; LOSS OF USE, DATA, OR PROFITS; OR BUSINESS
#  INTERRUPTION) HOWEVER CAUSED AND ON ANY THEORY OF LIABILITY, WHETHER IN
#  CONTRACT, STRICT LIABILITY, OR TORT (INCLUDING NEGLIGENCE OR OTHERWISE)
#  ARISING IN ANY WAY OUT OF THE USE OF THIS SOFTWARE, EVEN IF ADVISED OF THE
#  POSSIBILITY OF SUCH DAMAGE.
#

include $(abs_top_nlbuild_autotools_dir)/automake/pre.am
include $(top_srcdir)/src/lib/common.am

lib_LIBRARIES                             = libopenthread-posix.a

libopenthread_posix_a_CPPFLAGS                                = \
    -I$(top_srcdir)/include                                     \
    -I$(top_srcdir)/src                                         \
    -I$(top_srcdir)/src/core                                    \
    -I$(top_srcdir)/src/posix/platform                          \
    -I$(top_srcdir)/src/posix/platform/include                  \
    -I${top_srcdir}/../../../platform/service/cpc/daemon/lib    \
    -I${top_srcdir}/../../../platform/service/cpc/daemon/misc   \
    -D_GNU_SOURCE                                               \
    -DOPENTHREAD_FTD=1                                          \
    -DOPENTHREAD_MTD=0                                          \
    -DOPENTHREAD_RADIO=0                                        \
    $(NULL)

libopenthread_posix_a_SOURCES             = \
    alarm.cpp                               \
    backbone.cpp                            \
    daemon.cpp                              \
    entropy.cpp                             \
    hdlc_interface.cpp                      \
    infra_if.cpp                            \
    logging.cpp                             \
    mainloop.cpp                            \
    memory.cpp                              \
    misc.cpp                                \
    multicast_routing.cpp                   \
    netif.cpp                               \
    radio.cpp                               \
    radio_url.cpp                           \
    settings.cpp                            \
    spi_interface.cpp                       \
    system.cpp                              \
    trel_udp6.cpp                           \
    udp.cpp                                 \
    virtual_time.cpp                        \
    cpc_interface.cpp                       \
    $(NULL)

libopenthread_posix_a_LIBADD                                                        = \
    $(call ot_list_objects,$(top_builddir)/src/lib/url/libopenthread-url.a)           \
    $(call ot_list_objects,$(top_builddir)/src/lib/platform/libopenthread-platform.a) \
    $(NULL)

noinst_HEADERS                            = \
    hdlc_interface.hpp                      \
<<<<<<< HEAD
    mainloop.hpp                            \
=======
    cpc_interface.hpp                       \
>>>>>>> 591505bf
    multicast_routing.hpp                   \
    openthread-posix-config.h               \
    platform-posix.h                        \
    radio_url.hpp                           \
    $(NULL)

openthread_HEADERS                        = \
    include/openthread/openthread-system.h  \
    $(NULL)

openthreaddir = $(includedir)/openthread
dist_openthread_HEADERS = $(openthread_headers)

if OPENTHREAD_BUILD_COVERAGE
CLEANFILES                                = $(wildcard *.gcda *.gcno)
endif # OPENTHREAD_BUILD_COVERAGE

check_PROGRAMS = test-settings

test_settings_CPPFLAGS                                        = \
    -I$(top_srcdir)/include                                     \
    -I$(top_srcdir)/src                                         \
    -I$(top_srcdir)/src/core                                    \
    -I$(top_srcdir)/src/posix/platform/include                  \
    -DOPENTHREAD_CONFIG_LOG_PLATFORM=0                          \
    -DSELF_TEST                                                 \
    $(NULL)

test_settings_SOURCES                     = \
    settings.cpp                            \
    $(NULL)

TESTS                                     = \
    test-settings                           \
    $(NULL)

include $(abs_top_nlbuild_autotools_dir)/automake/post.am<|MERGE_RESOLUTION|>--- conflicted
+++ resolved
@@ -76,11 +76,8 @@
 
 noinst_HEADERS                            = \
     hdlc_interface.hpp                      \
-<<<<<<< HEAD
     mainloop.hpp                            \
-=======
     cpc_interface.hpp                       \
->>>>>>> 591505bf
     multicast_routing.hpp                   \
     openthread-posix-config.h               \
     platform-posix.h                        \
