--- conflicted
+++ resolved
@@ -73,33 +73,10 @@
 {
     const char *mBackboneInterfaceName; ///< Backbone network interface name.
     const char *mInterfaceName;         ///< Thread network interface name.
-<<<<<<< HEAD
-    const char *mRadioFile;             ///< Radio file path.
-    const char *mRadioConfig;           ///< Radio configurations.
-    const char *mMaxPowerTable;         ///< Radio max transmit power table.
-    bool        mResetRadio;            ///< Whether to reset RCP when initializing.
-    bool        mRestoreDatasetFromNcp; ///< Whether to retrieve dataset from NCP and save to file.
-
-#if OPENTHREAD_CONFIG_MULTIPAN_RCP_ENABLE
-    uint8_t     mPanIndex;                   ///< IID of the host application.
-#endif
-
-    char *   mSpiGpioIntDevice;   ///< Path to the Linux GPIO character device for the `I̅N̅T̅` pin.
-    char *   mSpiGpioResetDevice; ///< Path to the Linux GPIO character device for the `R̅E̅S̅E̅T̅` pin.
-    uint8_t  mSpiGpioIntLine;     ///< Line index of the `I̅N̅T̅` pin for the associated GPIO character device.
-    uint8_t  mSpiGpioResetLine;   ///< Line index of the `R̅E̅S̅E̅T̅` pin for the associated GPIO character device.
-    uint8_t  mSpiMode;            ///< SPI mode to use (0-3).
-    uint32_t mSpiSpeed;           ///< SPI speed in hertz.
-    uint32_t mSpiResetDelay;      ///< The delay after R̅E̅S̅E̅T̅ assertion, in miliseconds.
-    uint16_t mSpiCsDelay;         ///< The delay after SPI C̅S̅ assertion, in µsec.
-    uint8_t  mSpiAlignAllowance;  ///< Maximum number of 0xFF bytes to clip from start of MISO frame.
-    uint8_t  mSpiSmallPacketSize; ///< Smallest SPI packet size we can receive in a single transaction.
-=======
     const char *mRadioUrl;              ///< Radio url.
     int         mRealTimeSignal;        ///< The real-time signal for microsecond timer.
     uint32_t    mSpeedUpFactor;         ///< Speed up factor.
     const char *mTrelInterface;         ///< Interface name used by TREL radio link (can be NULL to use default).
->>>>>>> b4a6d484
 } otPlatformConfig;
 
 /**
