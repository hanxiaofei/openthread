--- conflicted
+++ resolved
@@ -240,23 +240,11 @@
          */
         struct
         {
-<<<<<<< HEAD
 #if OPENTHREAD_CONFIG_PSA_CRYPTO_ENABLE
             otMacKeyRef     mAesKeyRef;         ///< The key reference used for AES-CCM frame security.
 #else
             const otMacKey *mAesKey;            ///< The key used for AES-CCM frame security.
 #endif
-            otRadioIeInfo * mIeInfo;            ///< The pointer to the Header IE(s) related information.
-            uint32_t        mTxDelay;           ///< The delay time for this transmission (based on `mTxDelayBaseTime`).
-            uint32_t        mTxDelayBaseTime;   ///< The base time for the transmission delay.
-            uint8_t         mMaxCsmaBackoffs;   ///< Maximum number of backoffs attempts before declaring CCA failure.
-            uint8_t         mMaxFrameRetries;   ///< Maximum number of retries allowed after a transmission failure.
-            bool            mIsARetx : 1;       ///< True if this frame is a retransmission (ignored by radio driver).
-            bool            mCsmaCaEnabled : 1; ///< Set to true to enable CSMA-CA for this packet, false otherwise.
-            bool            mCslPresent : 1;    ///< Set to true if CSL header IE is present.
-            bool            mIsSecurityProcessed : 1; ///< True if SubMac should skip the AES processing of this frame.
-=======
-            const otMacKey *mAesKey;          ///< The key used for AES-CCM frame security.
             otRadioIeInfo * mIeInfo;          ///< The pointer to the Header IE(s) related information.
             uint32_t        mTxDelay;         ///< The delay time for this transmission (based on `mTxDelayBaseTime`).
             uint32_t        mTxDelayBaseTime; ///< The base time for the transmission delay.
@@ -285,7 +273,6 @@
             bool mCsmaCaEnabled : 1;       ///< Set to true to enable CSMA-CA for this packet, false otherwise.
             bool mCslPresent : 1;          ///< Set to true if CSL header IE is present.
             bool mIsSecurityProcessed : 1; ///< True if SubMac should skip the AES processing of this frame.
->>>>>>> 28fd0d5a
         } mTxInfo;
 
         /**
