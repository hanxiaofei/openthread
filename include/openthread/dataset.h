--- conflicted
+++ resolved
@@ -61,15 +61,11 @@
 OT_TOOL_PACKED_BEGIN
 struct otNetworkKey
 {
-<<<<<<< HEAD
     union
     {
-        uint8_t  key[OT_MASTER_KEY_SIZE]; ///< Byte values
+        uint8_t  key[OT_NETWORK_KEY_SIZE]; ///< Byte values
         uint32_t keyRef;                  ///< Reference of the key.
     } mKeyMaterial;
-=======
-    uint8_t m8[OT_NETWORK_KEY_SIZE]; ///< Byte values
->>>>>>> e66b9a39
 } OT_TOOL_PACKED_END;
 
 /**
