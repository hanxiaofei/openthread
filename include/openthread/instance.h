--- conflicted
+++ resolved
@@ -53,11 +53,7 @@
  * @note This number versions both OpenThread platform and user APIs.
  *
  */
-<<<<<<< HEAD
-#define OPENTHREAD_API_VERSION (88)
-=======
 #define OPENTHREAD_API_VERSION (89)
->>>>>>> fa7b012d
 
 /**
  * @addtogroup api-instance
